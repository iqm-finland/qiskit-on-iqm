# Copyright 2022-2023 Qiskit on IQM developers
#
# Licensed under the Apache License, Version 2.0 (the "License");
# you may not use this file except in compliance with the License.
# You may obtain a copy of the License at
#
#     http://www.apache.org/licenses/LICENSE-2.0
#
# Unless required by applicable law or agreed to in writing, software
# distributed under the License is distributed on an "AS IS" BASIS,
# WITHOUT WARRANTIES OR CONDITIONS OF ANY KIND, either express or implied.
# See the License for the specific language governing permissions and
# limitations under the License.
"""Qiskit backend for IQM quantum computers.
"""
from __future__ import annotations

from abc import ABC
from copy import deepcopy
import re
from typing import Final, List, Union
from uuid import UUID

from qiskit.circuit import Parameter, Reset
from qiskit.circuit.library import CZGate, IGate, Measure, RGate
from qiskit.providers import BackendV2
from qiskit.transpiler import Target

from iqm.iqm_client import (
    DynamicQuantumArchitecture,
    GateImplementationInfo,
    GateInfo,
    QuantumArchitectureSpecification,
)
from iqm.qiskit_iqm.move_gate import MoveGate

IQM_TO_QISKIT_GATE_NAME: Final[dict[str, str]] = {'prx': 'r', 'cz': 'cz'}


def _dqa_from_static_architecture(sqa: QuantumArchitectureSpecification) -> DynamicQuantumArchitecture:
    """Create a dynamic quantum architecture from the given static quantum architecture.

    Since the DQA contains some attributes that are not present in an SQA, they are filled with mock data:

    * Each gate type is given a single mock implementation.
    * Calibration set ID is set to the all-zeros UUID.

    Args:
        sqa: static quantum architecture to replicate
    Returns:
        DQA replicating the properties of ``sqa``
    """
    # NOTE this prefix-based heuristic for identifying the qubits and resonators is not always guaranteed to work
    qubits = [qb for qb in sqa.qubits if qb.startswith('QB')]
    computational_resonators = [qb for qb in sqa.qubits if qb.lower().startswith('comp')]
    gates = {
        gate_name: GateInfo(
            implementations={'__fake': GateImplementationInfo(loci=tuple(tuple(locus) for locus in gate_loci))},
            default_implementation='__fake',
            override_default_implementation={},
        )
        for gate_name, gate_loci in sqa.operations.items()
    }
    return DynamicQuantumArchitecture(
        calibration_set_id=UUID('00000000-0000-0000-0000-000000000000'),
        qubits=qubits,
        computational_resonators=computational_resonators,
        gates=gates,
    )


def _component_sort_key(component_name: str) -> tuple[str, int, str]:
    def get_numeric_id(name: str) -> int:
        match = re.search(r'(\d+)', name)
        return int(match.group(1)) if match else 0

    return re.sub(r'[^a-zA-Z]', '', component_name), get_numeric_id(component_name), component_name


class IQMBackendBase(BackendV2, ABC):
    """Abstract base class for various IQM-specific backends.

    Args:
        architecture: Description of the quantum architecture associated with the backend instance.
    """

    architecture: DynamicQuantumArchitecture

    def __init__(
        self,
        architecture: Union[QuantumArchitectureSpecification, DynamicQuantumArchitecture],
        **kwargs,
    ):
        super().__init__(**kwargs)
        if isinstance(architecture, QuantumArchitectureSpecification):
            arch = _dqa_from_static_architecture(architecture)
        else:
            arch = architecture
        self.architecture = arch

        # Qiskit uses integer indices to refer to qubits, so we need to map component names to indices.
        # Because of the way the Target and the transpiler interact, the resonators need to have higher indices than
        # qubits, or else transpiling with optimization_level=0 will fail because of lacking resonator indices.
        qb_to_idx = {
            qb: idx
            for idx, qb in enumerate(
                sorted(arch.qubits, key=_component_sort_key)
                + sorted(arch.computational_resonators, key=_component_sort_key)
            )
        }

<<<<<<< HEAD
        self._target = IQMTarget(arch, qb_to_idx)
=======
        if 'measure' in operations:
            target.add_instruction(Measure(), _create_properties('measure'))
        target.add_instruction(
            IGate(),
            {(qb_to_idx[qb],): None for qb in arch.components},
        )
        if 'prx' in operations:
            target.add_instruction(RGate(Parameter('theta'), Parameter('phi')), _create_properties('prx'))
        if 'cz' in operations:
            target.add_instruction(CZGate(), _create_properties('cz'))
        if 'move' in operations:
            target.add_instruction(MoveGate(), _create_properties('move'))
        if 'cc_prx' in operations:
            # HACK reset gate shares cc_prx loci for now
            target.add_instruction(Reset(), _create_properties('cc_prx'))

        self._target = target
>>>>>>> 5fd22e3e
        self._qb_to_idx = qb_to_idx
        self._idx_to_qb = {v: k for k, v in qb_to_idx.items()}
        self.name = 'IQMBackend'
        self._coupling_map = self.target.build_coupling_map()

    @property
    def target(self) -> Target:
        return self._target

    @property
    def physical_qubits(self) -> list[str]:
        """Return the list of physical qubits in the backend."""
        return list(self._qb_to_idx)

    def has_resonators(self) -> bool:
        """Return whether the backend has resonators."""
        return bool(self.architecture.computational_resonators)

    def qubit_name_to_index(self, name: str) -> int:
        """Given an IQM-style qubit name, return the corresponding index in the register.

        Args:
            name: IQM-style qubit name ('QB1', 'QB2', etc.)

        Returns:
            Index of the given qubit in the quantum register.

        Raises:
            ValueError: Qubit name cannot be found on the backend.
        """
        if name not in self._qb_to_idx:
            raise ValueError(f'Qubit \'{name}\' is not found on the backend.')
        return self._qb_to_idx[name]

    def index_to_qubit_name(self, index: int) -> str:
        """Given a quantum register index, return the corresponding IQM-style qubit name.

        Args:
            index: Qubit index in the quantum register.

        Returns:
            Corresponding IQM-style qubit name ('QB1', 'QB2', etc.).

        Raises:
            ValueError: Qubit index cannot be found on the backend.
        """
        if index not in self._idx_to_qb:
            raise ValueError(f'Qubit index {index} is not found on the backend.')
        return self._idx_to_qb[index]

    def get_scheduling_stage_plugin(self) -> str:
        """Return the plugin that should be used for scheduling the circuits on this backend."""
        return 'iqm_default_scheduling'


class IQMTarget(Target):
    """A target representing an IQM backends that could have resonators.

    This target is used to represent the physical layout of the backend, including the resonators as well as a fake
    coupling map to present to the Qiskit transpiler.

    Args:
        architecture: The quantum architecture specification representing the backend.
        component_to_idx: A mapping from component names to integer indices.
    """

    def __init__(self, architecture: DynamicQuantumArchitecture, component_to_idx: dict[str, int]):
        super().__init__()
        self.iqm_dynamic_architecture = architecture
        self.iqm_component_to_idx = component_to_idx
        self.iqm_idx_to_component = {v: k for k, v in component_to_idx.items()}
        self.real_target = self._iqm_create_instructions(architecture, component_to_idx)

    def _iqm_create_instructions(self, architecture: DynamicQuantumArchitecture, component_to_idx: dict[str, int]):
        """Converts a QuantumArchitectureSpecification object to a Qiskit Target object.

        Args:
            architecture: The quantum architecture specification to convert.

        Returns:
            A Qiskit Target object representing the given quantum architecture specification.
        """
        # pylint: disable=too-many-branches
        operations = architecture.gates

        # There is no dedicated direct way of setting just the qubit connectivity and the native gates to the target.
        # Such info is automatically deduced once all instruction properties are set. Currently, we do not retrieve
        # any properties from the server, and we are interested only in letting the target know what is the native gate
        # set and the connectivity of the device under use. Thus, we populate the target with None properties.
        def _create_connections(name: str, is_symmetric: bool = False) -> dict[tuple[int, ...], None]:
            """Creates the connection map of allowed loci for this instruction, mapped to None."""
            gate_info = operations[name]
            all_loci = gate_info.implementations[gate_info.default_implementation].loci
            connections = {tuple(component_to_idx[locus] for locus in loci): None for loci in all_loci}
            if is_symmetric:
                # If the gate is symmetric, we need to add the reverse connections as well.
                connections.update({tuple(reversed(loci)): None for loci in connections})
            return connections

        if 'prx' in operations or 'phased_rx' in operations:
            self.add_instruction(
                RGate(Parameter('theta'), Parameter('phi')),
                _create_connections('prx'),
            )
        if 'cc_prx' in operations:
            # HACK reset gate shares cc_prx loci for now
            self.add_instruction(Reset(), _create_connections('cc_prx'))

        self.add_instruction(
            IGate(),
            {(component_to_idx[qb],): None for qb in architecture.computational_resonators + architecture.qubits},
        )
        # Even though CZ is a symmetric gate, we still need to add properties for both directions. This is because
        # coupling maps in Qiskit are directed graphs and the gate symmetry is not implicitly planted there. It should
        # be explicitly supplied. This allows Qiskit to have coupling maps with non-symmetric gates like cx.
        if 'measure' in operations:
            self.add_instruction(Measure(), _create_connections('measure'))

        # Special work for devices with a MoveGate.
        real_target: IQMTarget = deepcopy(self)

        if 'move' in operations:
            real_target.add_instruction(MoveGate(), _create_connections('move'))

        fake_target_with_moves = deepcopy(real_target)
        if 'cz' in operations:
            real_target.add_instruction(CZGate(), _create_connections('cz', True))
            if 'move' in operations:
                fake_cz_connections: dict[tuple[int, int], None] = {}
                cz_loci = operations['cz'].implementations[operations['cz'].default_implementation].loci
                move_cz_connections: dict[tuple[int, int], None] = {}
                for qb1, qb2 in cz_loci:
                    if (
                        qb1 not in architecture.computational_resonators
                        and qb2 not in architecture.computational_resonators
                    ):
                        fake_cz_connections[(component_to_idx[qb1], component_to_idx[qb2])] = None
                    else:
                        move_cz_connections[(component_to_idx[qb1], component_to_idx[qb2])] = None
                for qb1, res in operations['move'].implementations[operations['move'].default_implementation].loci:
                    for qb2 in [q for q in architecture.qubits if q not in [qb1, res]]:
                        if (qb2, res) in cz_loci: (res, qb2) in cz_loci:
                            # This is a fake CZ and can be bidirectional.
                            fake_cz_connections[(component_to_idx[qb1], component_to_idx[qb2])] = None
                            fake_cz_connections[(component_to_idx[qb2], component_to_idx[qb1])] = None
                self.add_instruction(CZGate(), fake_cz_connections)
                fake_cz_connections.update(move_cz_connections)
                fake_target_with_moves.add_instruction(CZGate(), fake_cz_connections)
            else:
                self.add_instruction(CZGate(), _create_connections('cz', True))
                fake_target_with_moves.add_instruction(CZGate(), _create_connections('cz', True))
        fake_target_with_moves.set_real_target(real_target)
        self.fake_target_with_moves: IQMTarget = fake_target_with_moves
        return real_target

    def set_real_target(self, real_target: IQMTarget) -> None:
        """Set the real target for this target.

        Args:
            real_target: The real target to set.
        """
        self.real_target = real_target

    def restrict_to_qubits(self, qubits: Union[List[int], List[str]]) -> IQMTarget:
        """Restrict the target to only the given qubits.

        Args:
            qubits: The qubits to restrict the target to. Can be either a list of qubit indices or qubit names.
        """
        qubits_str = [self.iqm_idx_to_component[q] if isinstance(q, int) else str(q) for q in qubits]
        new_gates = {}
        for gate_name, gate_info in self.iqm_dynamic_architecture.gates.items():
            new_implementations = {}
            for implementation_name, implementation_info in gate_info.implementations.items():
                new_loci = [loci for loci in implementation_info.loci if all(q in qubits_str for q in loci)]
                if new_loci:
                    new_implementations[implementation_name] = GateImplementationInfo(loci=new_loci)
            if new_implementations:
                new_gates[gate_name] = GateInfo(
                    implementations=new_implementations,
                    default_implementation=gate_info.default_implementation,
                    override_default_implementation=gate_info.override_default_implementation,
                )
        new_arch = DynamicQuantumArchitecture(
            calibration_set_id=self.iqm_dynamic_architecture.calibration_set_id,
            qubits=[q for q in qubits_str if q in self.iqm_dynamic_architecture.qubits],
            computational_resonators=[
                q for q in qubits_str if q in self.iqm_dynamic_architecture.computational_resonators
            ],
            gates=new_gates,
        )
        return IQMTarget(new_arch, {name: idx for idx, name in enumerate(qubits_str)})<|MERGE_RESOLUTION|>--- conflicted
+++ resolved
@@ -109,27 +109,7 @@
             )
         }
 
-<<<<<<< HEAD
         self._target = IQMTarget(arch, qb_to_idx)
-=======
-        if 'measure' in operations:
-            target.add_instruction(Measure(), _create_properties('measure'))
-        target.add_instruction(
-            IGate(),
-            {(qb_to_idx[qb],): None for qb in arch.components},
-        )
-        if 'prx' in operations:
-            target.add_instruction(RGate(Parameter('theta'), Parameter('phi')), _create_properties('prx'))
-        if 'cz' in operations:
-            target.add_instruction(CZGate(), _create_properties('cz'))
-        if 'move' in operations:
-            target.add_instruction(MoveGate(), _create_properties('move'))
-        if 'cc_prx' in operations:
-            # HACK reset gate shares cc_prx loci for now
-            target.add_instruction(Reset(), _create_properties('cc_prx'))
-
-        self._target = target
->>>>>>> 5fd22e3e
         self._qb_to_idx = qb_to_idx
         self._idx_to_qb = {v: k for k, v in qb_to_idx.items()}
         self.name = 'IQMBackend'
@@ -256,7 +236,7 @@
 
         fake_target_with_moves = deepcopy(real_target)
         if 'cz' in operations:
-            real_target.add_instruction(CZGate(), _create_connections('cz', True))
+            real_target.add_instruction(CZGate(), _create_connections('cz'))
             if 'move' in operations:
                 fake_cz_connections: dict[tuple[int, int], None] = {}
                 cz_loci = operations['cz'].implementations[operations['cz'].default_implementation].loci
@@ -271,7 +251,7 @@
                         move_cz_connections[(component_to_idx[qb1], component_to_idx[qb2])] = None
                 for qb1, res in operations['move'].implementations[operations['move'].default_implementation].loci:
                     for qb2 in [q for q in architecture.qubits if q not in [qb1, res]]:
-                        if (qb2, res) in cz_loci: (res, qb2) in cz_loci:
+                        if (qb2, res) in cz_loci or (res, qb2) in cz_loci:
                             # This is a fake CZ and can be bidirectional.
                             fake_cz_connections[(component_to_idx[qb1], component_to_idx[qb2])] = None
                             fake_cz_connections[(component_to_idx[qb2], component_to_idx[qb1])] = None
@@ -279,8 +259,8 @@
                 fake_cz_connections.update(move_cz_connections)
                 fake_target_with_moves.add_instruction(CZGate(), fake_cz_connections)
             else:
-                self.add_instruction(CZGate(), _create_connections('cz', True))
-                fake_target_with_moves.add_instruction(CZGate(), _create_connections('cz', True))
+                self.add_instruction(CZGate(), _create_connections('cz'))
+                fake_target_with_moves.add_instruction(CZGate(), _create_connections('cz'))
         fake_target_with_moves.set_real_target(real_target)
         self.fake_target_with_moves: IQMTarget = fake_target_with_moves
         return real_target
