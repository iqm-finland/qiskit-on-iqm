# Copyright 2022-2023 Qiskit on IQM developers
#
# Licensed under the Apache License, Version 2.0 (the "License");
# you may not use this file except in compliance with the License.
# You may obtain a copy of the License at
#
#     http://www.apache.org/licenses/LICENSE-2.0
#
# Unless required by applicable law or agreed to in writing, software
# distributed under the License is distributed on an "AS IS" BASIS,
# WITHOUT WARRANTIES OR CONDITIONS OF ANY KIND, either express or implied.
# See the License for the specific language governing permissions and
# limitations under the License.
"""Qiskit backend for IQM quantum computers.
"""
from __future__ import annotations

from abc import ABC
<<<<<<< HEAD
import re
from typing import Final
=======
import itertools
from typing import Final, Optional, Union
from uuid import UUID
>>>>>>> ddc263e1

from qiskit.circuit import Parameter, Reset
from qiskit.circuit.library import CZGate, IGate, Measure, RGate
from qiskit.providers import BackendV2
from qiskit.transpiler import InstructionProperties, Target

from iqm.iqm_client import (
    DynamicQuantumArchitecture,
    GateImplementationInfo,
    GateInfo,
    QuantumArchitectureSpecification,
)
from iqm.qiskit_iqm.move_gate import MoveGate

IQM_TO_QISKIT_GATE_NAME: Final[dict[str, str]] = {'prx': 'r', 'cz': 'cz'}


<<<<<<< HEAD
def _QuantumArchitectureSpecification_to_qiskit_target(
    architecture: QuantumArchitectureSpecification,
) -> tuple[Target, Target, dict[str, int]]:
    """Converts a QuantumArchitectureSpecification object to a Qiskit Target object.

    Args:
        architecture: The quantum architecture specification to convert.

    Returns:
        A Qiskit Target object representing the given quantum architecture specification.
    """
    target = Target()
    fake_target = Target()

    def get_num_or_zero(name: str) -> int:
        match = re.search(r'(\d+)', name)
        return int(match.group(1)) if match else 0

    qb_to_idx = {qb: idx for idx, qb in enumerate(sorted(architecture.qubits, key=get_num_or_zero))}
    operations = architecture.operations

    # There is no dedicated direct way of setting just the qubit connectivity and the native gates to the target.
    # Such info is automatically deduced once all instruction properties are set. Currently, we do not retrieve
    # any properties from the server, and we are interested only in letting the target know what is the native gate
    # set and the connectivity of the device under use. Thus, we populate the target with None properties.
    def _create_connections(name: str):
        """Creates the connection map of allowed loci for this instruction, mapped to None."""
        if is_multi_qubit_instruction(name):
            if is_directed_instruction(name):
                return {(qb_to_idx[qb1], qb_to_idx[qb2]): None for [qb1, qb2] in operations[name]}
            return {
                (qb_to_idx[qb1], qb_to_idx[qb2]): None for pair in operations[name] for qb1, qb2 in (pair, pair[::-1])
            }
        return {(qb_to_idx[qb],): None for [qb] in operations[name]}

    if 'prx' in operations or 'phased_rx' in operations:
        target.add_instruction(
            RGate(Parameter('theta'), Parameter('phi')),
            _create_connections('prx' if 'prx' in operations else 'phased_rx'),
        )
        fake_target.add_instruction(
            RGate(Parameter('theta'), Parameter('phi')),
            _create_connections('prx' if 'prx' in operations else 'phased_rx'),
        )
    target.add_instruction(IGate(), {(qb_to_idx[qb],): None for qb in architecture.qubits})
    fake_target.add_instruction(
        IGate(), {(qb_to_idx[qb],): None for qb in architecture.qubits if not qb.startswith('COMP_R')}
    )
    # Even though CZ is a symmetric gate, we still need to add properties for both directions. This is because
    # coupling maps in Qiskit are directed graphs and the gate symmetry is not implicitly planted there. It should
    # be explicitly supplied. This allows Qiskit to have coupling maps with non-symmetric gates like cx.
    if 'measure' in operations:
        target.add_instruction(Measure(), _create_connections('measure'))
        fake_target.add_instruction(Measure(), _create_connections('measure'))
    if 'measurement' in operations:
        target.add_instruction(Measure(), _create_connections('measurement'))
        fake_target.add_instruction(Measure(), _create_connections('measurement'))
    if 'move' in operations:
        target.add_instruction(MoveGate(), _create_connections('move'))
        if 'cz' in operations:
            target.add_instruction(CZGate(), _create_connections('cz'))
            fake_cz_connections: dict[tuple[int, int], None] = {}
            for qb1, res in operations['move']:
                for qb2 in [q for q in architecture.qubits if q not in [qb1, res]]:
                    if [qb2, res] in operations['cz'] or [res, qb2] in operations['cz']:
                        fake_cz_connections[(qb_to_idx[qb1], qb_to_idx[qb2])] = None
                        fake_cz_connections[(qb_to_idx[qb2], qb_to_idx[qb1])] = None
            fake_target.add_instruction(CZGate(), fake_cz_connections)
    else:
        if 'cz' in operations:
            target.add_instruction(CZGate(), _create_connections('cz'))
            fake_target.add_instruction(CZGate(), _create_connections('cz'))
    return target, fake_target, qb_to_idx
=======
def _dqa_from_static_architecture(sqa: QuantumArchitectureSpecification) -> DynamicQuantumArchitecture:
    """Create a dynamic quantum architecture from the given static quantum architecture.

    Since the DQA contains some attributes that are not present in an SQA, they are filled with mock data:

    * Each gate type is given a single mock implementation.
    * Calibration set ID is set to the all-zeros UUID.

    Args:
        sqa: static quantum architecture to replicate
    Returns:
        DQA replicating the properties of ``sqa``
    """
    # NOTE this prefix-based heuristic for identifying the qubits and resonators is not always guaranteed to work
    qubits = [qb for qb in sqa.qubits if qb.startswith('QB')]
    computational_resonators = [qb for qb in sqa.qubits if qb.startswith('COMP')]
    gates = {
        gate_name: GateInfo(
            implementations={'__fake': GateImplementationInfo(loci=tuple(tuple(locus) for locus in gate_loci))},
            default_implementation='__fake',
            override_default_implementation={},
        )
        for gate_name, gate_loci in sqa.operations.items()
    }
    return DynamicQuantumArchitecture(
        calibration_set_id=UUID('00000000-0000-0000-0000-000000000000'),
        qubits=qubits,
        computational_resonators=computational_resonators,
        gates=gates,
    )
>>>>>>> ddc263e1


class IQMBackendBase(BackendV2, ABC):
    """Abstract base class for various IQM-specific backends.

    Args:
        architecture: Description of the quantum architecture associated with the backend instance.
    """

<<<<<<< HEAD
    def __init__(self, architecture: QuantumArchitectureSpecification, **kwargs):
        super().__init__(**kwargs)

        self._physical_target, self._fake_target, self._qb_to_idx = _QuantumArchitectureSpecification_to_qiskit_target(
            architecture
        )
        self._idx_to_qb = {v: k for k, v in self._qb_to_idx.items()}

        self._quantum_architecture = architecture
=======
    architecture: DynamicQuantumArchitecture

    def __init__(
        self,
        architecture: Union[QuantumArchitectureSpecification, DynamicQuantumArchitecture],
        **kwargs,
    ):
        super().__init__(**kwargs)
        if isinstance(architecture, QuantumArchitectureSpecification):
            arch = _dqa_from_static_architecture(architecture)
        else:
            arch = architecture
        self.architecture = arch

        # Qiskit uses integer indices to refer to qubits, so we need to map component names to indices.
        qb_to_idx = {qb: idx for idx, qb in enumerate(arch.components)}
        operations = {gate_name: gate_info.loci for gate_name, gate_info in arch.gates.items()}
        target = Target()

        def _create_properties(
            op_name: str, symmetric: bool = False
        ) -> dict[tuple[int, ...], InstructionProperties | None]:
            """Creates the Qiskit instruction properties dictionary for the given IQM native operation.

            Currently we do not provide any actual properties for the operation other than the
            allowed loci.
            """
            loci = operations[op_name]
            if symmetric:
                # For symmetric gates, construct all the valid loci for Qiskit.
                # Coupling maps in Qiskit are directed graphs, and gate symmetry is provided explicitly.
                loci = tuple(permuted_locus for locus in loci for permuted_locus in itertools.permutations(locus))
            return {tuple(qb_to_idx[qb] for qb in locus): None for locus in loci}

        if 'measure' in operations:
            target.add_instruction(Measure(), _create_properties('measure'))
        target.add_instruction(
            IGate(),
            {(qb_to_idx[qb],): None for qb in arch.components},
        )
        if 'prx' in operations:
            target.add_instruction(RGate(Parameter('theta'), Parameter('phi')), _create_properties('prx'))
        if 'cz' in operations:
            target.add_instruction(CZGate(), _create_properties('cz', symmetric=True))
        if 'move' in operations:
            target.add_instruction(MoveGate(), _create_properties('move'))
        if 'cc_prx' in operations:
            # HACK reset gate shares cc_prx loci for now
            target.add_instruction(Reset(), _create_properties('cc_prx'))

        self._target = target
        self._qb_to_idx = qb_to_idx
        self._idx_to_qb = {v: k for k, v in qb_to_idx.items()}
>>>>>>> ddc263e1
        self.name = 'IQMBackend'

    @property
    def target(self) -> Target:
        return self._physical_target

    @property
    def fake_target(self) -> Target:
        """A target representing the backend where resonators are abstracted away. If the backend does not support
        resonators, this target is the same as the `target` property, but different instances.
        """
        return self._fake_target

    @property
    def physical_target(self) -> Target:
        """A target providing an accurate representation of the backend."""
        return self._physical_target

    @property
    def physical_qubits(self) -> list[str]:
        """Return the list of physical qubits in the backend."""
        return list(self._qb_to_idx)

<<<<<<< HEAD
    @property
    def architecture(self) -> QuantumArchitectureSpecification:
        """Description of the quantum architecture associated with the backend instance."""
        return self._quantum_architecture

    def qubit_name_to_index(self, name: str) -> int:
        """Given an IQM-style qubit name ('QB1', 'QB2', etc.) return the corresponding index in the register. Returns
        None is the given name does not belong to the backend."""
        if name not in self._qb_to_idx:
            raise ValueError(f"Qubit name '{name}' is not part of the backend.")
        return self._qb_to_idx[name]

    def index_to_qubit_name(self, index: int) -> str:
        """Given an index in the backend register return the corresponding IQM-style qubit name ('QB1', 'QB2', etc.).
        Returns None if the given index does not correspond to any qubit in the backend."""
        if index not in self._idx_to_qb:
            raise ValueError(f"Qubit index '{index}' is not part of the backend.")
        return self._idx_to_qb[index]

    def validate_compatible_architecture(self, architecture: QuantumArchitectureSpecification) -> bool:
        """Given a quantum architecture specification returns true if its number of qubits, names of qubits and qubit
        connectivity matches the architecture of this backend."""
        qubits_match = set(architecture.qubits) == set(self._quantum_architecture.qubits)
        ops_match = architecture.has_equivalent_operations(self._quantum_architecture)
=======
    def qubit_name_to_index(self, name: str) -> Optional[int]:
        """Given an IQM-style qubit name, return the corresponding index in the register.

        Args:
            name: IQM-style qubit name ('QB1', 'QB2', etc.)

        Returns:
            Index of the given qubit in the quantum register,
            or ``None`` if the given qubit is not found on the backend.
        """
        return self._qb_to_idx.get(name)

    def index_to_qubit_name(self, index: int) -> Optional[str]:
        """Given a quantum register index, return the corresponding IQM-style qubit name.
>>>>>>> ddc263e1

        Args:
            index: Qubit index in the quantum register.

<<<<<<< HEAD
        return qubits_match and ops_match and connectivity_match

    # def get_scheduling_stage_plugin(self):
    #    """Return the plugin that should be used for scheduling the circuits on this backend."""
    #    raise NotImplementedError
=======
        Returns:
            Corresponding IQM-style qubit name ('QB1', 'QB2', etc.), or ``None`` if
            the given index does not correspond to any qubit on the backend.
        """
        return self._idx_to_qb.get(index)
>>>>>>> ddc263e1
<|MERGE_RESOLUTION|>--- conflicted
+++ resolved
@@ -16,14 +16,10 @@
 from __future__ import annotations
 
 from abc import ABC
-<<<<<<< HEAD
+import itertools
 import re
-from typing import Final
-=======
-import itertools
 from typing import Final, Optional, Union
 from uuid import UUID
->>>>>>> ddc263e1
 
 from qiskit.circuit import Parameter, Reset
 from qiskit.circuit.library import CZGate, IGate, Measure, RGate
@@ -41,9 +37,40 @@
 IQM_TO_QISKIT_GATE_NAME: Final[dict[str, str]] = {'prx': 'r', 'cz': 'cz'}
 
 
-<<<<<<< HEAD
-def _QuantumArchitectureSpecification_to_qiskit_target(
-    architecture: QuantumArchitectureSpecification,
+def _dqa_from_static_architecture(sqa: QuantumArchitectureSpecification) -> DynamicQuantumArchitecture:
+    """Create a dynamic quantum architecture from the given static quantum architecture.
+
+    Since the DQA contains some attributes that are not present in an SQA, they are filled with mock data:
+
+    * Each gate type is given a single mock implementation.
+    * Calibration set ID is set to the all-zeros UUID.
+
+    Args:
+        sqa: static quantum architecture to replicate
+    Returns:
+        DQA replicating the properties of ``sqa``
+    """
+    # NOTE this prefix-based heuristic for identifying the qubits and resonators is not always guaranteed to work
+    qubits = [qb for qb in sqa.qubits if qb.startswith('QB')]
+    computational_resonators = [qb for qb in sqa.qubits if qb.startswith('COMP')]
+    gates = {
+        gate_name: GateInfo(
+            implementations={'__fake': GateImplementationInfo(loci=tuple(tuple(locus) for locus in gate_loci))},
+            default_implementation='__fake',
+            override_default_implementation={},
+        )
+        for gate_name, gate_loci in sqa.operations.items()
+    }
+    return DynamicQuantumArchitecture(
+        calibration_set_id=UUID('00000000-0000-0000-0000-000000000000'),
+        qubits=qubits,
+        computational_resonators=computational_resonators,
+        gates=gates,
+    )
+
+
+def _DQA_to_qiskit_target(
+    architecture: DynamicQuantumArchitecture,
 ) -> tuple[Target, Target, dict[str, int]]:
     """Converts a QuantumArchitectureSpecification object to a Qiskit Target object.
 
@@ -55,6 +82,7 @@
     """
     target = Target()
     fake_target = Target()
+    raise NotImplementedError("This function is not yet implemented.")
 
     def get_num_or_zero(name: str) -> int:
         match = re.search(r'(\d+)', name)
@@ -115,38 +143,6 @@
             target.add_instruction(CZGate(), _create_connections('cz'))
             fake_target.add_instruction(CZGate(), _create_connections('cz'))
     return target, fake_target, qb_to_idx
-=======
-def _dqa_from_static_architecture(sqa: QuantumArchitectureSpecification) -> DynamicQuantumArchitecture:
-    """Create a dynamic quantum architecture from the given static quantum architecture.
-
-    Since the DQA contains some attributes that are not present in an SQA, they are filled with mock data:
-
-    * Each gate type is given a single mock implementation.
-    * Calibration set ID is set to the all-zeros UUID.
-
-    Args:
-        sqa: static quantum architecture to replicate
-    Returns:
-        DQA replicating the properties of ``sqa``
-    """
-    # NOTE this prefix-based heuristic for identifying the qubits and resonators is not always guaranteed to work
-    qubits = [qb for qb in sqa.qubits if qb.startswith('QB')]
-    computational_resonators = [qb for qb in sqa.qubits if qb.startswith('COMP')]
-    gates = {
-        gate_name: GateInfo(
-            implementations={'__fake': GateImplementationInfo(loci=tuple(tuple(locus) for locus in gate_loci))},
-            default_implementation='__fake',
-            override_default_implementation={},
-        )
-        for gate_name, gate_loci in sqa.operations.items()
-    }
-    return DynamicQuantumArchitecture(
-        calibration_set_id=UUID('00000000-0000-0000-0000-000000000000'),
-        qubits=qubits,
-        computational_resonators=computational_resonators,
-        gates=gates,
-    )
->>>>>>> ddc263e1
 
 
 class IQMBackendBase(BackendV2, ABC):
@@ -156,17 +152,6 @@
         architecture: Description of the quantum architecture associated with the backend instance.
     """
 
-<<<<<<< HEAD
-    def __init__(self, architecture: QuantumArchitectureSpecification, **kwargs):
-        super().__init__(**kwargs)
-
-        self._physical_target, self._fake_target, self._qb_to_idx = _QuantumArchitectureSpecification_to_qiskit_target(
-            architecture
-        )
-        self._idx_to_qb = {v: k for k, v in self._qb_to_idx.items()}
-
-        self._quantum_architecture = architecture
-=======
     architecture: DynamicQuantumArchitecture
 
     def __init__(
@@ -217,10 +202,9 @@
             # HACK reset gate shares cc_prx loci for now
             target.add_instruction(Reset(), _create_properties('cc_prx'))
 
-        self._target = target
+        self._physical_target, self._fake_target, self._qb_to_idx = _DQA_to_qiskit_target(arch)
         self._qb_to_idx = qb_to_idx
         self._idx_to_qb = {v: k for k, v in qb_to_idx.items()}
->>>>>>> ddc263e1
         self.name = 'IQMBackend'
 
     @property
@@ -244,61 +228,36 @@
         """Return the list of physical qubits in the backend."""
         return list(self._qb_to_idx)
 
-<<<<<<< HEAD
-    @property
-    def architecture(self) -> QuantumArchitectureSpecification:
-        """Description of the quantum architecture associated with the backend instance."""
-        return self._quantum_architecture
-
     def qubit_name_to_index(self, name: str) -> int:
-        """Given an IQM-style qubit name ('QB1', 'QB2', etc.) return the corresponding index in the register. Returns
-        None is the given name does not belong to the backend."""
+        """Given an IQM-style qubit name, return the corresponding index in the register.
+
+        Args:
+            name: IQM-style qubit name ('QB1', 'QB2', etc.)
+
+        Returns:
+            Index of the given qubit in the quantum register.
+
+        Raises:
+            ValueError if qubit name cannot be found.
+        """
         if name not in self._qb_to_idx:
             raise ValueError(f"Qubit name '{name}' is not part of the backend.")
         return self._qb_to_idx[name]
 
     def index_to_qubit_name(self, index: int) -> str:
-        """Given an index in the backend register return the corresponding IQM-style qubit name ('QB1', 'QB2', etc.).
-        Returns None if the given index does not correspond to any qubit in the backend."""
-        if index not in self._idx_to_qb:
-            raise ValueError(f"Qubit index '{index}' is not part of the backend.")
-        return self._idx_to_qb[index]
-
-    def validate_compatible_architecture(self, architecture: QuantumArchitectureSpecification) -> bool:
-        """Given a quantum architecture specification returns true if its number of qubits, names of qubits and qubit
-        connectivity matches the architecture of this backend."""
-        qubits_match = set(architecture.qubits) == set(self._quantum_architecture.qubits)
-        ops_match = architecture.has_equivalent_operations(self._quantum_architecture)
-=======
-    def qubit_name_to_index(self, name: str) -> Optional[int]:
-        """Given an IQM-style qubit name, return the corresponding index in the register.
-
-        Args:
-            name: IQM-style qubit name ('QB1', 'QB2', etc.)
-
-        Returns:
-            Index of the given qubit in the quantum register,
-            or ``None`` if the given qubit is not found on the backend.
-        """
-        return self._qb_to_idx.get(name)
-
-    def index_to_qubit_name(self, index: int) -> Optional[str]:
         """Given a quantum register index, return the corresponding IQM-style qubit name.
->>>>>>> ddc263e1
 
         Args:
             index: Qubit index in the quantum register.
 
-<<<<<<< HEAD
-        return qubits_match and ops_match and connectivity_match
-
-    # def get_scheduling_stage_plugin(self):
-    #    """Return the plugin that should be used for scheduling the circuits on this backend."""
-    #    raise NotImplementedError
-=======
         Returns:
             Corresponding IQM-style qubit name ('QB1', 'QB2', etc.), or ``None`` if
             the given index does not correspond to any qubit on the backend.
         """
-        return self._idx_to_qb.get(index)
->>>>>>> ddc263e1
+        if index not in self._idx_to_qb:
+            raise ValueError(f"Qubit index '{index}' is not part of the backend.")
+        return self._idx_to_qb[index]
+
+    def get_scheduling_stage_plugin(self) -> str:
+        """Return the plugin that should be used for scheduling the circuits on this backend."""
+        return "default"