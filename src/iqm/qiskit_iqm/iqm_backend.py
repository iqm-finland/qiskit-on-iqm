# Copyright 2022-2023 Qiskit on IQM developers
#
# Licensed under the Apache License, Version 2.0 (the "License");
# you may not use this file except in compliance with the License.
# You may obtain a copy of the License at
#
#     http://www.apache.org/licenses/LICENSE-2.0
#
# Unless required by applicable law or agreed to in writing, software
# distributed under the License is distributed on an "AS IS" BASIS,
# WITHOUT WARRANTIES OR CONDITIONS OF ANY KIND, either express or implied.
# See the License for the specific language governing permissions and
# limitations under the License.
"""Qiskit backend for IQM quantum computers.
"""
from __future__ import annotations

from abc import ABC
import itertools
from typing import Final, Optional, Union
from uuid import UUID

from qiskit.circuit import Parameter, Reset
from qiskit.circuit.library import CZGate, IGate, Measure, RGate
from qiskit.providers import BackendV2
from qiskit.transpiler import InstructionProperties, Target

from iqm.iqm_client import (
    DynamicQuantumArchitecture,
    GateImplementationInfo,
    GateInfo,
    QuantumArchitectureSpecification,
)
from iqm.qiskit_iqm.move_gate import MoveGate

IQM_TO_QISKIT_GATE_NAME: Final[dict[str, str]] = {'prx': 'r', 'cz': 'cz'}


def _dqa_from_static_architecture(sqa: QuantumArchitectureSpecification) -> DynamicQuantumArchitecture:
    """Create a dynamic quantum architecture from the given static quantum architecture.

    Since the DQA contains some attributes that are not present in an SQA, they are filled with mock data:

    * Each gate type is given a single mock implementation.
    * Calibration set ID is set to the all-zeros UUID.

    Args:
        sqa: static quantum architecture to replicate
    Returns:
        DQA replicating the properties of ``sqa``
    """
    qubits = [qb for qb in sqa.qubits if qb.startswith('QB')]
    computational_resonators = [qb for qb in sqa.qubits if qb.startswith('COMP')]
    gates = {
        gate_name: GateInfo(
            implementations={'__fake': GateImplementationInfo(loci=tuple(tuple(locus) for locus in gate_loci))},
            default_implementation='__fake',
            override_default_implementation={},
        )
        for gate_name, gate_loci in sqa.operations.items()
    }
    return DynamicQuantumArchitecture(
        calibration_set_id=UUID('00000000-0000-0000-0000-000000000000'),
        qubits=qubits,
        computational_resonators=computational_resonators,
        gates=gates,
    )


class IQMBackendBase(BackendV2, ABC):
    """Abstract base class for various IQM-specific backends.

    Args:
        architecture: Description of the quantum architecture associated with the backend instance.
    """

    architecture: DynamicQuantumArchitecture

    def __init__(
        self,
        architecture: Union[QuantumArchitectureSpecification, DynamicQuantumArchitecture],
        **kwargs,
    ):
        super().__init__(**kwargs)
        if isinstance(architecture, QuantumArchitectureSpecification):
            arch = _dqa_from_static_architecture(architecture)
        else:
            arch = architecture
        self.architecture = arch

        qb_to_idx = {qb: idx for idx, qb in enumerate(arch.components)}
        operations = {gate_name: gate_info.loci for gate_name, gate_info in arch.gates.items()}
        target = Target()

        def _create_properties(
            op_name: str, symmetric: bool = False
        ) -> dict[tuple[int, ...], InstructionProperties | None]:
            """Creates the Qiskit instruction properties dictionary for the given IQM native operation.
<<<<<<< HEAD

=======
>>>>>>> a82cc681
            Currently we do not provide any actual properties for the operation other than the
            allowed loci.
            """
            loci = operations[op_name]
            if symmetric:
                # For symmetric gates, construct all the valid loci for Qiskit.
                # Coupling maps in Qiskit are directed graphs, and gate symmetry is provided explicitly.
<<<<<<< HEAD
                loci = [permuted_locus for locus in loci for permuted_locus in itertools.permutations(locus)]
=======
                loci = tuple(permuted_locus for locus in loci for permuted_locus in itertools.permutations(locus))
>>>>>>> a82cc681
            return {tuple(qb_to_idx[qb] for qb in locus): None for locus in loci}

        if 'measure' in operations:
            target.add_instruction(Measure(), _create_properties('measure'))
<<<<<<< HEAD
        target.add_instruction(IGate(), {(qb_to_idx[qb],): None for qb in arch.components})
=======
        target.add_instruction(
            IGate(),
            {(qb_to_idx[qb],): None for qb in arch.components},
        )
>>>>>>> a82cc681
        if 'prx' in operations:
            target.add_instruction(RGate(Parameter('theta'), Parameter('phi')), _create_properties('prx'))
        if 'cz' in operations:
            target.add_instruction(CZGate(), _create_properties('cz', symmetric=True))
        if 'move' in operations:
            target.add_instruction(MoveGate(), _create_properties('move'))
<<<<<<< HEAD
        if 'cc_prx' in operations:
            # HACK reset gate shares cc_prx loci for now
            target.add_instruction(Reset(), _create_properties('cc_prx'))
=======
>>>>>>> a82cc681

        self._target = target
        self._qb_to_idx = qb_to_idx
        self._idx_to_qb = {v: k for k, v in qb_to_idx.items()}
        self.name = 'IQMBackend'

    @property
    def target(self) -> Target:
        return self._target

    def qubit_name_to_index(self, name: str) -> Optional[int]:
        """Given an IQM-style qubit name, return the corresponding index in the register.

        Args:
            name: IQM-style qubit name ('QB1', 'QB2', etc.)

        Returns:
            Index of the given qubit in the quantum register,
            or ``None`` if the given qubit is not found on the backend.
        """
        return self._qb_to_idx.get(name)

    def index_to_qubit_name(self, index: int) -> Optional[str]:
        """Given a quantum register index, return the corresponding IQM-style qubit name.

        Args:
            index: Qubit index in the quantum register.

        Returns:
            Corresponding IQM-style qubit name ('QB1', 'QB2', etc.), or ``None`` if
            the given index does not correspond to any qubit on the backend.
        """
        return self._idx_to_qb.get(index)<|MERGE_RESOLUTION|>--- conflicted
+++ resolved
@@ -96,10 +96,7 @@
             op_name: str, symmetric: bool = False
         ) -> dict[tuple[int, ...], InstructionProperties | None]:
             """Creates the Qiskit instruction properties dictionary for the given IQM native operation.
-<<<<<<< HEAD
 
-=======
->>>>>>> a82cc681
             Currently we do not provide any actual properties for the operation other than the
             allowed loci.
             """
@@ -107,35 +104,24 @@
             if symmetric:
                 # For symmetric gates, construct all the valid loci for Qiskit.
                 # Coupling maps in Qiskit are directed graphs, and gate symmetry is provided explicitly.
-<<<<<<< HEAD
-                loci = [permuted_locus for locus in loci for permuted_locus in itertools.permutations(locus)]
-=======
                 loci = tuple(permuted_locus for locus in loci for permuted_locus in itertools.permutations(locus))
->>>>>>> a82cc681
             return {tuple(qb_to_idx[qb] for qb in locus): None for locus in loci}
 
         if 'measure' in operations:
             target.add_instruction(Measure(), _create_properties('measure'))
-<<<<<<< HEAD
-        target.add_instruction(IGate(), {(qb_to_idx[qb],): None for qb in arch.components})
-=======
         target.add_instruction(
             IGate(),
             {(qb_to_idx[qb],): None for qb in arch.components},
         )
->>>>>>> a82cc681
         if 'prx' in operations:
             target.add_instruction(RGate(Parameter('theta'), Parameter('phi')), _create_properties('prx'))
         if 'cz' in operations:
             target.add_instruction(CZGate(), _create_properties('cz', symmetric=True))
         if 'move' in operations:
             target.add_instruction(MoveGate(), _create_properties('move'))
-<<<<<<< HEAD
         if 'cc_prx' in operations:
             # HACK reset gate shares cc_prx loci for now
             target.add_instruction(Reset(), _create_properties('cc_prx'))
-=======
->>>>>>> a82cc681
 
         self._target = target
         self._qb_to_idx = qb_to_idx
