--- conflicted
+++ resolved
@@ -206,115 +206,6 @@
         return swap_layer
 
 
-<<<<<<< HEAD
-=======
-def _to_qubit_indices(backend: Union[IQMBackend, IQMFakeBackend], qubit_names: list[str]) -> list[int]:
-    indices = [backend.qubit_name_to_index(res) for res in qubit_names]
-    return [i for i in indices if i is not None]
-
-
-def _qubit_to_index_without_resonator(
-    backend: Union[IQMBackend, IQMFakeBackend], resonator_registers: list[str], qb: str
-) -> Optional[int]:
-    resonator_indices = _to_qubit_indices(backend, resonator_registers)
-    idx = backend.qubit_name_to_index(qb)
-    return (idx - sum(1 for r in resonator_indices if r < idx)) if idx is not None else None
-
-
-def _generate_coupling_map_without_resonator(backend: Union[IQMBackend, IQMFakeBackend]) -> CouplingMap:
-    # Grab qubits from backend operations
-    allowed_ops = backend.architecture.gates
-    allowed_czs = allowed_ops["cz"].loci
-    allowed_moves = allowed_ops["move"].loci
-
-    resonator_registers = backend.architecture.computational_resonators
-
-    move_qubits = {r: [q for pair in allowed_moves for q in pair if r in pair and q != r] for r in resonator_registers}
-
-    edges = []
-    for qb1, qb2 in allowed_czs:
-        if qb1 in resonator_registers:
-            vs1 = move_qubits[qb1]
-        else:
-            vs1 = [qb1]
-        if qb2 in resonator_registers:
-            vs2 = move_qubits[qb2]
-        else:
-            vs2 = [qb2]
-        for v1 in vs1:
-            for v2 in vs2:
-                qb1_idx = _qubit_to_index_without_resonator(backend, resonator_registers, v1)
-                qb2_idx = _qubit_to_index_without_resonator(backend, resonator_registers, v2)
-                if qb1_idx is not None and qb2_idx is not None:
-                    edges.append((qb1_idx, qb2_idx))
-
-    return CouplingMap(edges)
-
-
-def build_IQM_star_pass_manager_config(
-    backend: Union[IQMBackend, IQMFakeBackend], circuit: QuantumCircuit
-) -> PassManagerConfig:
-    """Build configuration for IQM backend.
-
-    We need to pass precomputed values to be used in transpiler passes via backend_properties.
-    This function performs precomputation for the backend and packages the values to the config object."""
-    coupling_map = _generate_coupling_map_without_resonator(backend)
-    allowed_ops = backend.architecture.gates
-    allowed_moves = allowed_ops["move"].loci
-
-    classical_registers = list(range(len(circuit.clbits)))
-    resonator_registers = backend.architecture.computational_resonators
-    move_qubits = {r: [q for pair in allowed_moves for q in pair if r in pair and q != r] for r in resonator_registers}
-    qubit_registers = backend.architecture.qubits
-
-    qubit_indices = [backend.qubit_name_to_index(qb) for qb in qubit_registers]
-    bit_indices = [_qubit_to_index_without_resonator(backend, resonator_registers, qb) for qb in qubit_registers]
-
-    resonator_indices = [backend.qubit_name_to_index(r) for r in resonator_registers]
-
-    if len(resonator_indices) != 1:
-        raise NotImplementedError("Device must have exactly one resonator.")
-    if any(idx is None for idx in resonator_indices):
-        raise RuntimeError("Could not find index of a resonator.")
-    move_indices = _to_qubit_indices(backend, move_qubits[resonator_registers[0]])
-
-    extra_backend_properties = {
-        "resonator_indices": resonator_indices,
-        "move_indices": move_indices,
-        "qubit_indices": qubit_indices,
-        "bit_indices": bit_indices,
-        "classical_registers": classical_registers,
-    }
-    backend_properties = BackendProperties(
-        backend_name=backend.name,
-        backend_version="",
-        last_update_date=datetime.now(),
-        qubits=[],
-        gates=[],
-        general=[],
-    )
-    backend_properties._data.update(**extra_backend_properties)
-    return PassManagerConfig(
-        basis_gates=backend.operation_names,
-        backend_properties=backend_properties,
-        target=Target(num_qubits=len(qubit_indices)),
-        coupling_map=coupling_map,
-    )
-
-
-def build_IQM_star_pass(pass_manager_config: PassManagerConfig) -> TransformationPass:
-    """Build translate pass for IQM star architecture"""
-
-    backend_props = pass_manager_config.backend_properties.to_dict()
-    resonator_indices = backend_props.get("resonator_indices")
-    return IQMNaiveResonatorMoving(
-        resonator_indices[0],
-        backend_props.get("move_indices"),
-        pass_manager_config.basis_gates,
-    )
-
-
->>>>>>> ddc263e1
 def transpile_to_IQM(  # pylint: disable=too-many-arguments
     circuit: QuantumCircuit,
     backend: IQMBackendBase,
@@ -362,7 +253,6 @@
         optimize_pass = IQMOptimizeSingleQubitGates(remove_final_rzs, ignore_barriers)
         passes.append(optimize_pass)
 
-<<<<<<< HEAD
     if "move" in backend.architecture.operations.keys():
         move_pass = IQMNaiveResonatorMoving(
             backend.architecture.qubits.index("COMP_R"),
@@ -399,26 +289,6 @@
     qubit_indices = [backend.qubit_name_to_index(qb) for qb in backend.physical_qubits if not qb.startswith("COMP_R")]
     resonator_indices = [backend.qubit_name_to_index(qb) for qb in backend.physical_qubits if qb.startswith("COMP_R")]
     n_classical_regs = len(circuit.cregs)
-=======
-    if optimization_level is None:
-        config = user_config.get_config()
-        optimization_level = config.get("transpile_optimization_level", 1)
-
-    if "move" not in backend.architecture.gates:
-        pass_manager = generate_preset_pass_manager(backend=backend, optimization_level=optimization_level)
-        simple_transpile = pass_manager.run(circuit)
-        if passes:
-            return PassManager(passes).run(simple_transpile)
-        return simple_transpile
-    pass_manager_config = build_IQM_star_pass_manager_config(backend, circuit)
-    move_pass = build_IQM_star_pass(pass_manager_config)
-    passes.append(move_pass)
-
-    backend_props = pass_manager_config.backend_properties.to_dict()
-    qubit_indices = backend_props.get("qubit_indices")
-    resonator_indices = backend_props.get("resonator_indices")
-    classical_registers = backend_props.get("classical_registers")
->>>>>>> ddc263e1
     n_qubits = len(qubit_indices)
     n_resonators = len(resonator_indices)
 
