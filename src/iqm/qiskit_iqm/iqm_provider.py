--- conflicted
+++ resolved
@@ -54,30 +54,22 @@
 
     Args:
         client: client instance for communicating with an IQM server
-        **kwargs: optional arguments to be passed to the parent Backend initializer
+        calibration_set_id: ID of the calibration set the backend will use.
+            ``None`` means the IQM server will be queried for the current default
+            calibration set.
+        kwargs: optional arguments to be passed to the parent Backend initializer
     """
 
-    def __init__(self, client: IQMClient, **kwargs):
-<<<<<<< HEAD
-        architecture = client.get_quantum_architecture()
-        # HACK monkeypatch add cc_prx to the client, TODO remove when DQA works
-        prx_loci = architecture.operations.get('prx')
-        if prx_loci is not None:
-            architecture.operations['cc_prx'] = prx_loci
-            client._architecture = architecture
-
-=======
-        # TODO: using pop() instead of get() because passing non-empty kwargs to BackendV2 leads to an error
-        #  which looks like a Qiskit bug.
-        calset_id = kwargs.pop('calibration_set_id', None)
-        self._use_default_calibration_set = calset_id is None
-        architecture = client.get_dynamic_quantum_architecture(calset_id)
->>>>>>> 37d3374e
+    def __init__(self, client: IQMClient, *, calibration_set_id: Union[str, UUID, None] = None, **kwargs):
+        if calibration_set_id is not None and not isinstance(calibration_set_id, UUID):
+            calibration_set_id = UUID(calibration_set_id)
+        self._use_default_calibration_set = calibration_set_id is None
+        architecture = client.get_dynamic_quantum_architecture(calibration_set_id)
         super().__init__(architecture, **kwargs)
         self.client: IQMClient = client
         self._max_circuits: Optional[int] = None
         self.name = 'IQM Backend'
-        self._calibration_set_id = architecture.calibration_set_id
+        self._calibration_set_id: UUID = architecture.calibration_set_id
 
     @classmethod
     def _default_options(cls) -> Options:
