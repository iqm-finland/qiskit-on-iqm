# Copyright 2023 Qiskit on IQM developers
#
# Licensed under the Apache License, Version 2.0 (the "License");
# you may not use this file except in compliance with the License.
# You may obtain a copy of the License at
#
#     http://www.apache.org/licenses/LICENSE-2.0
#
# Unless required by applicable law or agreed to in writing, software
# distributed under the License is distributed on an "AS IS" BASIS,
# WITHOUT WARRANTIES OR CONDITIONS OF ANY KIND, either express or implied.
# See the License for the specific language governing permissions and
# limitations under the License.
<<<<<<< HEAD
"""Transpilation tool to optimize the decomposition of 1 qubit gates tailored to IQM hardware."""
import copy

=======
"""Transpilation tool to optimize the decomposition of single-qubit gates tailored to IQM hardware."""
>>>>>>> 0b000a7f
import numpy as np
from qiskit import QuantumCircuit
from qiskit.circuit import Qubit
from qiskit.circuit.library import RGate
from qiskit.dagcircuit import DAGCircuit
from qiskit.transpiler.basepasses import TransformationPass
from qiskit.transpiler.passes import Optimize1qGatesDecomposition, Unroller
from qiskit.transpiler.passmanager import PassManager


class IQMOptimize1QbDecomposition(TransformationPass):
    r"""Optimize the decomposition of single-qubit gates for the IQM gate set.

    This optimisation pass expects the circuit to be correctly layouted and translated to the IQM architecture
    and raises an error otherwise.
    The optimisation logic follows the steps:

    1. Convert single-qubit gates to :math:`U` gates and combine all neighbouring :math:`U` gates.
    2. Convert :math:`U` gates according to
       :math:`U(\theta , \phi , \lambda) ~ RZ(\phi + \lambda) R(\theta, \pi / 2  - \lambda)`.
    3. Commute `RZ` gates to the end of the circuit using the fact that `RZ` and `CZ` gates commute, and
       :math:`R(\theta , \phi) RZ(\lambda) = RZ(\lambda) R(\theta, \phi - \lambda)`.
    4. Drop `RZ` gates immediately before measurements, and otherwise replace them according to
       :math:`RZ(\lambda) = R(\pi, \lambda / 2) R(- \pi, 0)`.
    """

    def __init__(self):
        super().__init__()
        self._basis = ['r', 'cz']
        self._intermediate_basis = ['u', 'cz']

    def run(self, dag: DAGCircuit) -> DAGCircuit:
        self._validate_ops(dag)
        # accumulated RZ angles for each qubit, from the beginning of the circuit to the current gate
        rz_angles: list[float] = [0] * dag.num_qubits()
        # convert all gates in the circuit to U and CZ gates
        dag = Unroller(self._intermediate_basis).run(dag)
        # combine all sequential U gates into one
        dag = Optimize1qGatesDecomposition(self._intermediate_basis).run(dag)
        last_op_is_measurement: dict[Qubit, bool] = {qubit: False for qubit in dag.qubits}
        for node in dag.topological_op_nodes():
            if node.name == 'u':
                qubit_index = dag.find_bit(node.qargs[0])[0]
                dag.substitute_node(
                    node, RGate(node.op.params[0], np.pi / 2 - node.op.params[2] - rz_angles[qubit_index])
                )
                phase = node.op.params[1] + node.op.params[2]
                dag.global_phase += phase / 2
                rz_angles[qubit_index] += phase
            if node.name == 'measure':
                for qubit in node.qargs:
                    last_op_is_measurement[qubit] = True
            else:
                for qubit in node.qargs:
                    last_op_is_measurement[qubit] = False

        for qubit, has_terminal_measurement in last_op_is_measurement.items():
            qubit_index = dag.find_bit(qubit)[0]
            if not has_terminal_measurement and rz_angles[qubit_index] != 0:
                dag.apply_operation_back(RGate(-np.pi, 0), qargs=(qubit,))
                dag.apply_operation_back(RGate(np.pi, rz_angles[qubit_index] / 2), qargs=(qubit,))

        return dag

    def _validate_ops(self, dag: DAGCircuit):
        for node in dag.op_nodes():
            if node.name not in self._basis + ['measure', 'barrier']:
                raise ValueError(
                    f"""Invalid operation '{node.name}' found in IQMOptimize1QbDecomposition pass, 
                    expected operations {self._basis + ['measure', 'barrier']}"""
                )


def optimize_1_qb_gate_decomposition(circuit: QuantumCircuit) -> QuantumCircuit:
    """Optimize number of single-qubit gates in a transpiled circuit exploiting the IQM specific gate set.

    Args:
        circuit: quantum circuit to optimise

    Returns:
        optimised circuit
    """
    return PassManager(IQMOptimize1QbDecomposition()).run(copy.deepcopy(circuit))<|MERGE_RESOLUTION|>--- conflicted
+++ resolved
@@ -11,13 +11,9 @@
 # WITHOUT WARRANTIES OR CONDITIONS OF ANY KIND, either express or implied.
 # See the License for the specific language governing permissions and
 # limitations under the License.
-<<<<<<< HEAD
-"""Transpilation tool to optimize the decomposition of 1 qubit gates tailored to IQM hardware."""
+"""Transpilation tool to optimize the decomposition of single-qubit gates tailored to IQM hardware."""
 import copy
 
-=======
-"""Transpilation tool to optimize the decomposition of single-qubit gates tailored to IQM hardware."""
->>>>>>> 0b000a7f
 import numpy as np
 from qiskit import QuantumCircuit
 from qiskit.circuit import Qubit
