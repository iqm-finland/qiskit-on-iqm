# Copyright 2022-2023 Qiskit on IQM developers
#
# Licensed under the Apache License, Version 2.0 (the "License");
# you may not use this file except in compliance with the License.
# You may obtain a copy of the License at
#
#     http://www.apache.org/licenses/LICENSE-2.0
#
# Unless required by applicable law or agreed to in writing, software
# distributed under the License is distributed on an "AS IS" BASIS,
# WITHOUT WARRANTIES OR CONDITIONS OF ANY KIND, either express or implied.
# See the License for the specific language governing permissions and
# limitations under the License.
<<<<<<< HEAD
"""Fake backend specific for IQM's 5-qubit Adonis QPU.
=======
"""Fake backend for IQM Adonis QPU.
>>>>>>> 3ee27730
"""
from iqm_client import QuantumArchitectureSpecification

from qiskit_iqm.fake_backends.iqm_fake_backend import IQMErrorProfile, IQMFakeBackend


def IQMFakeAdonis() -> IQMFakeBackend:
    """Return IQMFakeBackend instance representing IQM's Adonis architecture."""
    architecture = QuantumArchitectureSpecification(
        name="Adonis",
        operations=["phased_rx", "cz", "measurement", "barrier"],
        qubits=["QB1", "QB2", "QB3", "QB4", "QB5"],
        qubit_connectivity=[["QB1", "QB3"], ["QB2", "QB3"], ["QB3", "QB4"], ["QB3", "QB5"]],
    )
    error_profile = IQMErrorProfile(
        t1s={"QB1": 27000.0, "QB2": 33000.0, "QB3": 25000.0, "QB4": 40000.0, "QB5": 25000.0},
        t2s={"QB1": 20000.0, "QB2": 26000.0, "QB3": 23000.0, "QB4": 26000.0, "QB5": 7000.0},
        single_qubit_gate_depolarizing_error_parameters={
            "phased_rx": {"QB1": 0.0006, "QB2": 0.0054, "QB3": 0.0001, "QB4": 0.0, "QB5": 0.0005}
        },
        two_qubit_gate_depolarizing_error_parameters={
            "cz": {("QB1", "QB3"): 0.0335, ("QB2", "QB3"): 0.0344, ("QB3", "QB4"): 0.0192, ("QB3", "QB5"): 0.0373}
        },
        single_qubit_gate_durations={"phased_rx": 40.0},
        two_qubit_gate_durations={"cz": 80.0},
        readout_errors={
            "QB1": {"0": 0.021, "1": 0.021},
            "QB2": {"0": 0.018, "1": 0.018},
            "QB3": {"0": 0.056, "1": 0.056},
            "QB4": {"0": 0.021, "1": 0.021},
            "QB5": {"0": 0.023, "1": 0.023},
        },
        id_="sample-chip",
    )

    return IQMFakeBackend(architecture, error_profile)<|MERGE_RESOLUTION|>--- conflicted
+++ resolved
@@ -11,11 +11,7 @@
 # WITHOUT WARRANTIES OR CONDITIONS OF ANY KIND, either express or implied.
 # See the License for the specific language governing permissions and
 # limitations under the License.
-<<<<<<< HEAD
-"""Fake backend specific for IQM's 5-qubit Adonis QPU.
-=======
-"""Fake backend for IQM Adonis QPU.
->>>>>>> 3ee27730
+"""Fake backend for IQM's 5-qubit Adonis QPU.
 """
 from iqm_client import QuantumArchitectureSpecification
 
