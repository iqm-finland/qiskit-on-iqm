--- conflicted
+++ resolved
@@ -102,18 +102,9 @@
     return f'qubit_{circuit.find_bit(qubit).index}'
 
 
-<<<<<<< HEAD
-def qubit_index_to_name(idx: int) -> str:
-    return f'QB{idx + 1}'
-
-
-def serialize_qubit_mapping(qubit_mapping: dict[Qubit, str], circuit: QiskitQuantumCircuit) -> list[SingleQubitMapping]:
-    """Serialize a qubit mapping into the IQM data transfer format.
-=======
 def qubit_mapping_with_names(qubit_mapping: dict[Qubit, str], circuit: QiskitQuantumCircuit) -> dict[str, str]:
     """
     Create a qubit mapping dict such that the logical qubits are represented by their names instead of Qubit instances.
->>>>>>> 44fe6ad4
 
     Args:
         qubit_mapping: mapping from logical qubits in the circuit to physical qubit names
