--- conflicted
+++ resolved
@@ -13,13 +13,8 @@
 # limitations under the License.
 """Qiskit Backend Provider for IQM backends.
 """
-<<<<<<< HEAD
+from importlib.metadata import version
 from typing import Optional, Union
-=======
-from importlib.metadata import version
-
-from iqm_client import IQMClient
->>>>>>> 2a13d324
 
 from iqm_client import Circuit, Instruction, IQMClient
 import numpy as np
