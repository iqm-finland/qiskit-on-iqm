--- conflicted
+++ resolved
@@ -13,14 +13,10 @@
 # limitations under the License.
 """Qiskit Backend Provider for IQM backends.
 """
-<<<<<<< HEAD
-from iqm_client import IQMClient
-=======
 import json
 from typing import Optional
 
-from iqm_client.iqm_client import IQMClient
->>>>>>> 5150e4a4
+from iqm_client import IQMClient
 
 from qiskit_iqm.iqm_backend import IQMBackend
 
@@ -42,10 +38,6 @@
     def __init__(
             self,
             url: str,
-<<<<<<< HEAD
-=======
-            settings_path: Optional[str] = None,
->>>>>>> 5150e4a4
             **user_auth_args  # contains keyword args auth_server_url, username, password
     ):
         self.url = url
