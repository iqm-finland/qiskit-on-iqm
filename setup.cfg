--- conflicted
+++ resolved
@@ -35,11 +35,7 @@
 install_requires =
     numpy
     qiskit ~= 0.34.1
-<<<<<<< HEAD
-    iqm-client >= 4.0, < 5.0
-=======
-    iqm-client >= 4.3, < 5.0
->>>>>>> 5150e4a4
+    iqm-client >= 4.0, < 6.0
 
 
 # Require a specific Python version, e.g. Python 2.7 or >= 3.4
