# This file is used to configure your project.
# Read more about the various options under:
# http://setuptools.readthedocs.io/en/latest/setuptools.html#configuring-setup-using-setup-cfg-files

[metadata]
name = qiskit-iqm
description = Qiskit adapter for IQM's quantum architectures
author = Qiskit on IQM developers
author_email = developers@meetiqm.com
license = Apache 2.0
long_description = file: README.rst
long_description_content_type = text/x-rst; charset=UTF-8
url = https://github.com/iqm-finland/qiskit-on-iqm
project_urls =
    Documentation = https://iqm-finland.github.io/qiskit-on-iqm
# Change if running only on Windows, Mac or Linux (comma-separated)
platforms = any
# Add here all kinds of additional classifiers as defined under
# https://pypi.python.org/pypi?%3Aaction=list_classifiers
classifiers =
    Development Status :: 4 - Beta
    Programming Language :: Python :: 3 :: Only
    Topic :: Scientific/Engineering :: Physics
    Intended Audience :: Science/Research
    License :: OSI Approved :: Apache Software License

[options]
zip_safe = False
packages = find:
include_package_data = True
package_dir =
    =src

# Add here dependencies of your project (semicolon/line-separated), e.g.
install_requires =
    numpy
<<<<<<< HEAD
    qiskit ~= 0.36.1
    iqm-client >= 3.3, < 4.0
=======
    qiskit ~= 0.34.1
    iqm-client >= 8.0, < 9.0
>>>>>>> 44fe6ad4


# Require a specific Python version, e.g. Python 2.7 or >= 3.4
python_requires = ~= 3.9

[options.packages.find]
where = src
exclude =
    tests

[options.extras_require]
# Add here additional requirements for extra features, to install with:
# `pip install qiskit-iqm[dev,docs,testing]`
dev =
    tox == 3.24.5
docs =
    sphinx == 4.5.0
    sphinx-book-theme == 0.3.2
testing =
    isort == 5.10.1
    mockito == 1.3.0
    mypy == 0.931
    pytest == 7.0.1
    pytest-cov == 3.0.0
    pytest-isort == 3.0.0
    pytest-mypy == 0.9.1
    pytest-pylint == 0.18.0
    types-Jinja2 == 2.11.9
cicd =
    twine >= 3.8.0, < 4.0
    wheel >= 0.37.1, < 1.0<|MERGE_RESOLUTION|>--- conflicted
+++ resolved
@@ -34,13 +34,8 @@
 # Add here dependencies of your project (semicolon/line-separated), e.g.
 install_requires =
     numpy
-<<<<<<< HEAD
-    qiskit ~= 0.36.1
-    iqm-client >= 3.3, < 4.0
-=======
-    qiskit ~= 0.34.1
-    iqm-client >= 8.0, < 9.0
->>>>>>> 44fe6ad4
+    qiskit ~= 0.38.0
+    iqm-client >= 8.2, < 9.0
 
 
 # Require a specific Python version, e.g. Python 2.7 or >= 3.4
