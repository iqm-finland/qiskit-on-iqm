# Configuration file for the Sphinx documentation builder.
# https://www.sphinx-doc.org/en/master/usage/configuration.html

import os
import sys

# -- Path setup --------------------------------------------------------------

# If extensions (or modules to document with autodoc) are in another directory,
# add these directories to sys.path here. If the directory is relative to the
# documentation root, use os.path.abspath to make it absolute, like shown here.

# Find the path to the source files we want to document, relative to the location of this file,
# convert it to an absolute path.
# Sphinx-multiversion checks out the repo at different ref points into tmp directory.
# We're using SPHINX_MULTIVERSION_SOURCEDIR in order to access each such directory.
# See https://github.com/Holzhaus/sphinx-multiversion/issues/42 for details.
default_py_root = os.path.join(os.getcwd(), os.path.dirname(__file__))
py_path = os.path.join(os.getenv("SPHINX_MULTIVERSION_SOURCEDIR", default=default_py_root), "../src")
sys.path.insert(0, os.path.abspath(py_path))

# -- Project information -----------------------------------------------------

project = 'Qiskit on IQM'
copyright = '2022-2023, Qiskit on IQM developers'
author = 'Qiskit on IQM developers'

# The short X.Y version.
version = ''
# The full version, including alpha/beta/rc tags.
release = ''
try:
    from qiskit_iqm import __version__ as version
except ImportError:
    pass
else:
    release = version


# -- General configuration ---------------------------------------------------

# require a recent version of Sphinx
needs_sphinx = '4.4'

# Add any Sphinx extension module names here, as strings. They can be
# extensions coming with Sphinx (named 'sphinx.ext.*') or your custom
# ones.
extensions = [
    'sphinx.ext.autodoc',
    'sphinx.ext.autosummary',
    'sphinx.ext.napoleon',
    'sphinx.ext.mathjax',
    'sphinx.ext.inheritance_diagram',
    'sphinx.ext.todo',
    'sphinx.ext.extlinks',
    'sphinx.ext.intersphinx',
    "sphinx_multiversion",
]

# Add any paths that contain templates here, relative to this directory.
templates_path = ['_templates']

# List of patterns, relative to source directory, that match files and
# directories to ignore when looking for source files.
# This pattern also affects html_static_path and html_extra_path.
exclude_patterns = ['_build', 'Thumbs.db', '.DS_Store', '.*']

# There are two options for replacing |today|: either, you set today to some
# non-false value, then it is used:
# today = ''
# Else, today_fmt is used as the format for a strftime call.
today_fmt = '%Y-%m-%d'

# If true, sectionauthor and moduleauthor directives will be shown in the
# output. They are ignored by default.
show_authors = True


# -- Autodoc ------------------------------------------------------------

# member ordering in autodoc output (default: 'alphabetical')
autodoc_member_order = 'bysource'

# where should signature annotations appear in the docs, function signature or parameter description?
autodoc_typehints = 'description'
# autodoc_typehints = 'description' puts the __init__ annotations into its docstring,
# which we thus have to include in the class documentation.
autoclass_content = 'both'

# Sphinx 3.3+: manually clean up type alias rendering in the docs
# autodoc_type_aliases = {'TypeAlias': 'exa.experiment.somemodule.TypeAlias'}


# -- Autosummary ------------------------------------------------------------

# use autosummary to generate stub pages for API docs
autosummary_generate = True


# -- Options for HTML output -------------------------------------------------

import sphinx_book_theme

# The theme to use for HTML and HTML Help pages.  See the documentation for
# a list of builtin themes.
#
html_theme = 'sphinx_book_theme'

html_theme_options = {
    'logo_only': True,
}

html_sidebars = {'**': ['sidebar-logo.html', 'search-field.html', 'sbt-sidebar-nav.html', 'versioning.html']}

# Add any paths that contain custom static files (such as style sheets) here,
# relative to this directory. They are copied after the builtin static files,
# so a file named "default.css" will overwrite the builtin "default.css".
# html_static_path = ['_static']

# The name of an image file (within the static path) to use as favicon of the
# docs.  This file should be a Windows icon file (.ico) being 16x16 or 32x32
# pixels large.
html_favicon = '_static/images/favicon.ico'

# The name of an image file (relative to this directory) to place at the top
# of the sidebar.
html_logo = '_static/images/logo.png'

# Output file base name for HTML help builder.
htmlhelp_basename = 'qiskit_iqm-doc'


# -- MathJax options ----------------------------------------------------------

# Here we configure MathJax, mostly to define LaTeX macros.
mathjax3_config = {
    'tex': {
        'macros': {
            'vr': r'\vec{r}',  # no arguments
            'ket': [r'\left| #1 \right\rangle', 1],  # one argument
            'iprod': [r'\left\langle #1 | #2 \right\rangle', 2],  # two arguments
        }
    }
}


# -- External mapping ------------------------------------------------------------

python_version = '.'.join(map(str, sys.version_info[0:2]))
intersphinx_mapping = {
    'sphinx': ('https://www.sphinx-doc.org/en/master', None),
    'python': ('https://docs.python.org/' + python_version, None),
    'matplotlib': ('https://matplotlib.org/stable', None),
    'numpy': ('https://numpy.org/doc/stable', None),
<<<<<<< HEAD
    'scipy': ('https://docs.scipy.org/doc/scipy', None),
    'iqm-client': ('https://iqm-finland.github.io/iqm-client', None),
=======
    'scipy': ('https://docs.scipy.org/doc/scipy/reference', None),
    'qiskit': ('https://qiskit.org/documentation', None),
    'iqm_client': ('https://iqm-finland.github.io/iqm-client', None),
>>>>>>> 3ee27730
}

extlinks = {
    'issue': ('https://github.com/iqm-finland/qiskit-on-iqm/issues/%s', 'issue '),
    'mr': ('https://github.com/iqm-finland/qiskit-on-iqm/pull/%s', 'MR '),
}


# -- Options for sphinxcontrib.bibtex -------------------------------------------------

# List of all bibliography files used.
# bibtex_bibfiles = ['references.bib']

# -- Options for sphinx_multiversion --------------------------------------------------
# Only include certain tags (i.e. all tags except for ones listed below)
# (technically a whitelist, but we treat it as blacklist by using negative lookahead regex `?!`)
smv_tag_whitelist = r'^(?!(0\.[0-9]*)).*$'  # ignore all the versions before 4.0

smv_branch_whitelist = "None"  # Do not include local branches in versions list
smv_remote_whitelist = "None"  # Do not include remote branches in versions list
smv_released_pattern = r'^refs/tags/.*$'  # Tags recognized as releases
smv_outputdir_format = 'versions/{ref.name}'  # Store versioned docs in a subdirectory<|MERGE_RESOLUTION|>--- conflicted
+++ resolved
@@ -152,14 +152,9 @@
     'python': ('https://docs.python.org/' + python_version, None),
     'matplotlib': ('https://matplotlib.org/stable', None),
     'numpy': ('https://numpy.org/doc/stable', None),
-<<<<<<< HEAD
     'scipy': ('https://docs.scipy.org/doc/scipy', None),
-    'iqm-client': ('https://iqm-finland.github.io/iqm-client', None),
-=======
-    'scipy': ('https://docs.scipy.org/doc/scipy/reference', None),
     'qiskit': ('https://qiskit.org/documentation', None),
     'iqm_client': ('https://iqm-finland.github.io/iqm-client', None),
->>>>>>> 3ee27730
 }
 
 extlinks = {
