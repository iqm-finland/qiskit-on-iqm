[build-system]
requires = ["setuptools>=65.4.1", "setuptools_scm[toml]>=7"]
build-backend = "setuptools.build_meta"


[project]
name = "qiskit-iqm"
dynamic = ["version"]
description = "Qiskit adapter for IQM's quantum architectures"
authors = [{name = "IQM Finland Oy", email = "developers@meetiqm.com"}]
readme = "README.rst"
license = {file = "LICENSE"}
classifiers = [
    "Development Status :: 4 - Beta",
    "Programming Language :: Python :: 3 :: Only",
    "Topic :: Scientific/Engineering :: Physics",
    "Intended Audience :: Science/Research",
    "License :: OSI Approved :: Apache Software License"
]
requires-python = ">=3.9, <3.13"
dependencies = [
    "numpy",
    "qiskit >= 0.46, < 1.3",
    "qiskit-aer >= 0.13.1, < 0.16",
<<<<<<< HEAD
    "iqm-client >= 20.0, < 22.0"
=======
    "iqm-client >= 20.9, < 21.0"
>>>>>>> 86841a34
]

[project.urls]
homepage = "https://github.com/iqm-finland/qiskit-on-iqm"
documentation = "https://iqm-finland.github.io/qiskit-on-iqm"
repository = "https://github.com/iqm-finland/qiskit-on-iqm.git"
changelog = "https://github.com/iqm-finland/qiskit-on-iqm/blob/main/CHANGELOG.rst"

[project.optional-dependencies]
# Add here additional requirements for extra features, to install with:
# `pip install qiskit-iqm[dev,docs,testing]
dev = [
    "tox == 4.11.4"
]
docs = [
    "sphinx == 7.2.6",
    "sphinx-book-theme == 1.1.2",
]
testing = [
    "black == 23.12.0",
    "isort == 5.13.2",
    "pylint == 3.0.3",
    "mypy == 1.7.1",
    "mockito == 1.4.0",
    "pytest == 7.4.3",
    "pytest-cov == 4.1.0",
    "pytest-pylint == 0.21.0",
    "types-Jinja2 == 2.11.9"
]


[tool.setuptools.packages.find]
where = ["src"]


[tool.setuptools_scm]
version_scheme = "no-guess-dev"


[tool.pytest.ini_options]
norecursedirs = [
    ".github",
    ".mypy_cache",
    ".tox",
    "build",
    "docs",
    "venv"
]
testpaths = ["tests"]
filterwarnings = [
    "ignore::DeprecationWarning:xarray",
    "ignore::DeprecationWarning:distutils",
    "ignore::FutureWarning:numpy"
]


[tool.black]
line-length = 120
skip-string-normalization = true
target-version = ["py311"]


[tool.coverage.run]
branch = true
source = ["qiskit_iqm"]

[tool.coverage.paths]
source = [
    "src/",
    "*/site-packages/",
]

[tool.coverage.report]
# Regexes for lines to exclude from consideration
exclude_lines = [
    # Have to re-enable the standard pragma
    "pragma: no cover",

    # Don't complain about missing debug-only code:
    "def __repr__",
    'if self\.debug',

    # Don't complain if tests don't hit defensive assertion code:
    "raise AssertionError",
    "raise NotImplementedError",

    # Don't complain if non-runnable code isn't run:
    "if 0:",
    "if __name__ == .__main__.:",
]


[tool.isort]
# make isort and black compatible
profile = "black"
line_length = 120
balanced_wrapping = true
force_sort_within_sections = true
reverse_relative = true
group_by_package = true
known_first_party = ["iqm"]


[tool.mypy]
namespace_packages = true
plugins = ["pydantic.mypy"]

[[tool.mypy.overrides]]
module = [
    "mockito",
    "qiskit.*",
    "qiskit_aer.*",
    "requests"
]
ignore_missing_imports = true


[tool.pylint.main]
disable = [
    "fixme",
    "invalid-name",
    "protected-access",
    "too-few-public-methods",
    "too-many-locals",
    "too-many-positional-arguments" # To be removed when dropping Python 3.11 support.
]
extension-pkg-whitelist = ["pydantic"]

[tool.pylint.format]
max-line-length = 120

[tool.pylint.similarities]
ignore-imports = true

[tool.pylint.string]
check-quote-consistency = true

# Expose the different custom transpiler passes to the Qiskit transpiler using their plugin system.
[project.entry-points."qiskit.transpiler.scheduling"] 
move_routing = "iqm.qiskit_iqm:MoveGateRoutingPlugin"
move_routing_keep = "iqm.qiskit_iqm:MoveGateRoutingKeepExistingMovesPlugin"
move_routing_remove = "iqm.qiskit_iqm:MoveGateRoutingRemoveExistingMovesPlugin"
move_routing_trust = "iqm.qiskit_iqm:MoveGateRoutingTrustExistingMovesPlugin"
only_move_routing = "iqm.qiskit_iqm:MoveGateRoutingOnlyPlugin"
only_move_routing_keep = "iqm.qiskit_iqm:MoveGateRoutingOnlyKeepExistingMovesPlugin"
only_move_routing_remove = "iqm.qiskit_iqm:MoveGateRoutingOnlyRemoveExistingMovesPlugin"
only_move_routing_trust = "iqm.qiskit_iqm:MoveGateRoutingOnlyTrustExistingMovesPlugin"
move_routing_exact_global_phase = "iqm.qiskit_iqm:MoveGateRoutingWithExactRZPlugin"
move_routing_rz_optimization_ignores_barriers = "iqm.qiskit_iqm:MoveGateRoutingWithRZOptimizationIgnoreBarriersPlugin"
only_rz_optimization = "iqm.qiskit_iqm:OnlyRZOptimizationPlugin"
only_rz_optimization_exact_global_phase = "iqm.qiskit_iqm:OnlyRZOptimizationExactPlugin"
only_rz_optimization_ignore_barriers = "iqm.qiskit_iqm:OnlyRZOptimizationIgnoreBarriersPlugin"
iqm_default_scheduling = "iqm.qiskit_iqm:IQMDefaultSchedulingPlugin"
<|MERGE_RESOLUTION|>--- conflicted
+++ resolved
@@ -22,11 +22,7 @@
     "numpy",
     "qiskit >= 0.46, < 1.3",
     "qiskit-aer >= 0.13.1, < 0.16",
-<<<<<<< HEAD
-    "iqm-client >= 20.0, < 22.0"
-=======
     "iqm-client >= 20.9, < 21.0"
->>>>>>> 86841a34
 ]
 
 [project.urls]
