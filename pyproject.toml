--- conflicted
+++ resolved
@@ -20,15 +20,9 @@
 requires-python = ">=3.9, <3.13"
 dependencies = [
     "numpy",
-<<<<<<< HEAD
     "qiskit >= 0.46, < 1.3",
     "qiskit-aer >= 0.13.1, < 0.16",
-    "iqm-client >= 20.0, < 21.0"
-=======
-    "qiskit >= 0.45, < 1.2",
-    "qiskit-aer >= 0.13.1, < 0.15",
     "iqm-client >= 20.9, < 21.0"
->>>>>>> a14c5c9b
 ]
 
 [project.urls]
