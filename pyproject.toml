--- conflicted
+++ resolved
@@ -22,11 +22,7 @@
     "numpy",
     "qiskit >= 0.45, < 1.2",
     "qiskit-aer >= 0.13.1, < 0.15",
-<<<<<<< HEAD
-    "iqm-client >= 19.0, < 20.0"
-=======
     "iqm-client >= 20.0, < 21.0"
->>>>>>> 37d3374e
 ]
 
 [project.urls]
