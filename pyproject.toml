--- conflicted
+++ resolved
@@ -20,15 +20,9 @@
 requires-python = ">=3.9, <3.12"
 dependencies = [
     "numpy",
-<<<<<<< HEAD
     "qiskit >= 0.45, < 1.2",
-    "qiskit-aer >= 0.13.1, < 1.5",
-    "iqm-client >= 17.2, < 18.0"
-=======
-    "qiskit >= 0.45.1, < 0.46",
-    "qiskit-aer >= 0.13.1, < 0.14",
+    "qiskit-aer >= 0.13.1, < 0.15",
     "iqm-client >= 17.8, < 18.0"
->>>>>>> cf274e87
 ]
 
 [project.urls]
