# Copyright 2024 Qiskit on IQM developers
#
# Licensed under the Apache License, Version 2.0 (the "License");
# you may not use this file except in compliance with the License.
# You may obtain a copy of the License at
#
#     http://www.apache.org/licenses/LICENSE-2.0
#
# Unless required by applicable law or agreed to in writing, software
# distributed under the License is distributed on an "AS IS" BASIS,
# WITHOUT WARRANTIES OR CONDITIONS OF ANY KIND, either express or implied.
# See the License for the specific language governing permissions and
# limitations under the License.
"""Testing extended quantum architecture specification.
"""
from typing import Union

from qiskit.circuit import Instruction

from tests.utils import get_mocked_backend


def test_backend_configuration_new(move_architecture):
    """Check that the extended architecture is configured correctly to the Qiskit backend."""
    assert move_architecture is not None
    backend, _client = get_mocked_backend(move_architecture)
    assert set(backend.target.physical_qubits) == {0, 1, 2, 3, 4, 5, 6}
    assert set(backend.target.operation_names) == {'r', 'id', 'cz', 'measure'}
    assert {f'{o.name}:{o.num_qubits}' for o in backend.target.operations} == {
        'measure:1',
        'id:1',
        'r:1',
        'cz:2',
    }

    check_instruction(backend.instructions, 'r', [(0,), (1,), (2,), (3,), (4,), (5,)])
    check_instruction(backend.instructions, 'measure', [(0,), (1,), (2,), (3,), (4,), (5,)])
    check_instruction(backend.instructions, 'id', [(0,), (1,), (2,), (3,), (4,), (5,), (6,)])
<<<<<<< HEAD
    check_instruction(backend.instructions, 'cz', [(i, 5) for i in range(5)] + [(5, i) for i in range(5)])
=======
    check_instruction(backend.instructions, 'cz', [(i, 0) for i in range(1, 6)])
    check_instruction(backend.instructions, 'move', [(6, 0)])
>>>>>>> 5fd22e3e


def test_backend_configuration_adonis(adonis_architecture):
    """ "Check that the Qiskit backend configuration still works properly for Adonis architecture."""
    assert adonis_architecture is not None
    backend, _client = get_mocked_backend(adonis_architecture)
    assert backend.target.physical_qubits == [0, 1, 2, 3, 4]
    assert set(backend.target.operation_names) == {'r', 'id', 'cz', 'measure', 'reset'}
    assert {f'{o.name}:{o.num_qubits}' for o in backend.target.operations} == {
        'measure:1',
        'id:1',
        'r:1',
        'cz:2',
        'reset:1',
    }
    check_instruction(backend.instructions, 'r', [(0,), (1,), (2,), (3,), (4,)])
    check_instruction(backend.instructions, 'measure', [(0,), (1,), (2,), (3,), (4,)])
    check_instruction(backend.instructions, 'id', [(0,), (1,), (2,), (3,), (4,)])
    check_instruction(backend.instructions, 'cz', [(0, 2), (1, 2), (3, 2), (4, 2)])


def check_instruction(
    instructions: list[tuple[Instruction, tuple[int]]],
    name: str,
    expected_connections: list[Union[tuple[int], tuple[int, int]]],
):
    """Checks that the given instruction is defined for the expected qubits (directed)."""
    target_qubits = {k for (i, k) in instructions if i.name == name}
    assert target_qubits == set(expected_connections)<|MERGE_RESOLUTION|>--- conflicted
+++ resolved
@@ -36,12 +36,7 @@
     check_instruction(backend.instructions, 'r', [(0,), (1,), (2,), (3,), (4,), (5,)])
     check_instruction(backend.instructions, 'measure', [(0,), (1,), (2,), (3,), (4,), (5,)])
     check_instruction(backend.instructions, 'id', [(0,), (1,), (2,), (3,), (4,), (5,), (6,)])
-<<<<<<< HEAD
     check_instruction(backend.instructions, 'cz', [(i, 5) for i in range(5)] + [(5, i) for i in range(5)])
-=======
-    check_instruction(backend.instructions, 'cz', [(i, 0) for i in range(1, 6)])
-    check_instruction(backend.instructions, 'move', [(6, 0)])
->>>>>>> 5fd22e3e
 
 
 def test_backend_configuration_adonis(adonis_architecture):
