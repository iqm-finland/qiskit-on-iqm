# Copyright 2024 Qiskit on IQM developers
#
# Licensed under the Apache License, Version 2.0 (the "License");
# you may not use this file except in compliance with the License.
# You may obtain a copy of the License at
#
#     http://www.apache.org/licenses/LICENSE-2.0
#
# Unless required by applicable law or agreed to in writing, software
# distributed under the License is distributed on an "AS IS" BASIS,
# WITHOUT WARRANTIES OR CONDITIONS OF ANY KIND, either express or implied.
# See the License for the specific language governing permissions and
# limitations under the License.
"""Testing extended quantum architecture specification.
"""
from typing import Union

from qiskit.circuit import Instruction

from tests.utils import get_mocked_backend


def test_backend_configuration_new(move_architecture):
    """Check that the extended architecture is configured correctly to the Qiskit backend."""
    assert move_architecture is not None
    backend, _client = get_mocked_backend(move_architecture)
    assert backend.target.physical_qubits == [0, 1, 2, 3, 4, 5, 6]
    assert set(backend.target.operation_names) == {'r', 'id', 'cz', 'measure', 'move', 'reset'}
    assert [f'{o.name}:{o.num_qubits}' for o in backend.target.operations] == [
        'measure:1',
        'id:1',
        'r:1',
        'cz:2',
        'move:2',
        'reset:1',
    ]
    check_instruction(backend.instructions, 'r', [(1,), (2,), (3,), (4,), (5,), (6,)])
    check_instruction(backend.instructions, 'measure', [(1,), (2,), (3,), (4,), (5,), (6,)])
    check_instruction(backend.instructions, 'id', [(0,), (1,), (2,), (3,), (4,), (5,), (6,)])
    check_instruction(
        backend.instructions, 'cz', [(1, 0), (0, 1), (2, 0), (0, 2), (3, 0), (0, 3), (4, 0), (0, 4), (5, 0), (0, 5)]
    )
    check_instruction(backend.instructions, 'move', [(6, 0)])


def test_backend_configuration_adonis(adonis_architecture):
    """ "Check that the Qiskit backend configuration still works properly for Adonis architecture."""
    assert adonis_architecture is not None
    backend, _client = get_mocked_backend(adonis_architecture)
    assert backend.target.physical_qubits == [0, 1, 2, 3, 4]
    assert set(backend.target.operation_names) == {'r', 'id', 'cz', 'measure', 'reset'}
    assert [f'{o.name}:{o.num_qubits}' for o in backend.target.operations] == [
        'measure:1',
        'id:1',
        'r:1',
        'cz:2',
<<<<<<< HEAD
        'reset:1',
=======
>>>>>>> 37d3374e
    ]
    check_instruction(backend.instructions, 'r', [(0,), (1,), (2,), (3,), (4,)])
    check_instruction(backend.instructions, 'measure', [(0,), (1,), (2,), (3,), (4,)])
    check_instruction(backend.instructions, 'id', [(0,), (1,), (2,), (3,), (4,)])
    check_instruction(backend.instructions, 'cz', [(0, 2), (2, 0), (1, 2), (2, 1), (3, 2), (2, 3), (4, 2), (2, 4)])


def check_instruction(
    instructions: list[tuple[Instruction, tuple[int]]],
    name: str,
    expected_connections: list[Union[tuple[int], tuple[int, int]]],
):
    """Checks that the given instruction is defined for the expected qubits (directed)."""
    target_qubits = [k for (i, k) in instructions if i.name == name]
    assert target_qubits == expected_connections<|MERGE_RESOLUTION|>--- conflicted
+++ resolved
@@ -25,14 +25,13 @@
     assert move_architecture is not None
     backend, _client = get_mocked_backend(move_architecture)
     assert backend.target.physical_qubits == [0, 1, 2, 3, 4, 5, 6]
-    assert set(backend.target.operation_names) == {'r', 'id', 'cz', 'measure', 'move', 'reset'}
+    assert set(backend.target.operation_names) == {'r', 'id', 'cz', 'measure', 'move'}
     assert [f'{o.name}:{o.num_qubits}' for o in backend.target.operations] == [
         'measure:1',
         'id:1',
         'r:1',
         'cz:2',
         'move:2',
-        'reset:1',
     ]
     check_instruction(backend.instructions, 'r', [(1,), (2,), (3,), (4,), (5,), (6,)])
     check_instruction(backend.instructions, 'measure', [(1,), (2,), (3,), (4,), (5,), (6,)])
@@ -54,10 +53,7 @@
         'id:1',
         'r:1',
         'cz:2',
-<<<<<<< HEAD
         'reset:1',
-=======
->>>>>>> 37d3374e
     ]
     check_instruction(backend.instructions, 'r', [(0,), (1,), (2,), (3,), (4,)])
     check_instruction(backend.instructions, 'measure', [(0,), (1,), (2,), (3,), (4,)])
