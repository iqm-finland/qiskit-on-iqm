--- conflicted
+++ resolved
@@ -19,11 +19,7 @@
 import re
 import uuid
 
-<<<<<<< HEAD
-from mockito import ANY, expect, matchers, mock, patch, when
-=======
 from mockito import ANY, expect, matchers, mock, patch, unstub, verifyNoUnwantedInteractions, when
->>>>>>> cf274e87
 import numpy as np
 import pytest
 from qiskit import QuantumCircuit, transpile
@@ -31,11 +27,15 @@
 from qiskit.circuit.library import RGate, RXGate, RYGate, XGate, YGate
 import requests
 
-<<<<<<< HEAD
-from iqm.iqm_client import CircuitExecutionError, HeraldingMode, IQMClient, QuantumArchitecture, RunResult, RunStatus
-=======
-from iqm.iqm_client import HeraldingMode, IQMClient, QuantumArchitecture, RunRequest, RunResult, RunStatus
->>>>>>> cf274e87
+from iqm.iqm_client import (
+    CircuitExecutionError,
+    HeraldingMode,
+    IQMClient,
+    QuantumArchitecture,
+    RunRequest,
+    RunResult,
+    RunStatus,
+)
 from iqm.qiskit_iqm.iqm_provider import IQMBackend, IQMFacadeBackend, IQMJob, IQMProvider
 from tests.utils import MockJsonResponse, get_mock_ok_response
 
@@ -281,16 +281,10 @@
     circuit.cx(0, 1)
     circuit.cx(0, 2)
 
-<<<<<<< HEAD
-    some_id = uuid.uuid4()
-    backend.client.submit_circuits = lambda *args, **kwargs: some_id
+    when(backend.client).create_run_request(...).thenReturn(run_request)
+    when(backend.client).submit_run_request(run_request).thenReturn(job_id)
     transpiled_circuit = transpile(circuit, backend, optimization_level=0)
     job = backend.run(transpiled_circuit)
-=======
-    when(backend.client).create_run_request(...).thenReturn(run_request)
-    when(backend.client).submit_run_request(run_request).thenReturn(job_id)
-    job = execute(circuit, backend=backend, optimization_level=0)
->>>>>>> cf274e87
     assert isinstance(job, IQMJob)
     assert job.job_id() == str(job_id)
 
