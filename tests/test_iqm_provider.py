# Copyright 2022-2023 Qiskit on IQM developers
#
# Licensed under the Apache License, Version 2.0 (the "License");
# you may not use this file except in compliance with the License.
# You may obtain a copy of the License at
#
#     http://www.apache.org/licenses/LICENSE-2.0
#
# Unless required by applicable law or agreed to in writing, software
# distributed under the License is distributed on an "AS IS" BASIS,
# WITHOUT WARRANTIES OR CONDITIONS OF ANY KIND, either express or implied.
# See the License for the specific language governing permissions and
# limitations under the License.

"""Testing IQM provider.
"""
from collections.abc import Sequence
from importlib.metadata import version
import re
import uuid

from mockito import ANY, expect, matchers, mock, patch, unstub, verifyNoUnwantedInteractions, when
import numpy as np
import pytest
from qiskit import QuantumCircuit, execute
from qiskit.circuit import Parameter
from qiskit.circuit.library import RGate, RXGate, RYGate, XGate, YGate
from qiskit.compiler import transpile
import requests

<<<<<<< HEAD
from iqm.iqm_client import (
    CircuitCompilationOptions,
    HeraldingMode,
    IQMClient,
    QuantumArchitecture,
    RunResult,
    RunStatus,
)
=======
from iqm.iqm_client import HeraldingMode, IQMClient, QuantumArchitecture, RunRequest, RunResult, RunStatus
>>>>>>> cf274e87
from iqm.qiskit_iqm.iqm_provider import IQMBackend, IQMFacadeBackend, IQMJob, IQMProvider
from tests.utils import get_mock_ok_response


@pytest.fixture
def backend(linear_architecture_3q):
    client = mock(IQMClient)
    when(client).get_quantum_architecture().thenReturn(linear_architecture_3q)
    return IQMBackend(client)


@pytest.fixture
def circuit():
    return QuantumCircuit(3, 3)


@pytest.fixture
def circuit_2() -> QuantumCircuit:
    circuit = QuantumCircuit(5)
    circuit.cz(0, 1)
    return circuit


@pytest.fixture
<<<<<<< HEAD
def submit_circuits_default_kwargs() -> dict:
    return {'qubit_mapping': None, 'calibration_set_id': None, 'shots': 1024, 'options': ANY}
=======
def create_run_request_default_kwargs() -> dict:
    return {
        'qubit_mapping': None,
        'calibration_set_id': None,
        'shots': 1024,
        'max_circuit_duration_over_t2': None,
        'heralding_mode': HeraldingMode.NONE,
    }
>>>>>>> cf274e87


@pytest.fixture
def job_id():
    return uuid.uuid4()


@pytest.fixture
def run_request():
    run_request = mock(RunRequest)
    run_request.circuits = []
    run_request.shots = 1
    return run_request


def test_default_options(backend):
    assert backend.options.shots == 1024
    assert backend.options.calibration_set_id is None
    for k, v in backend.options.circuit_compilation_options.__dict__.items():
        assert v == CircuitCompilationOptions().__dict__[k]
    assert backend.options.circuit_compilation_options
    assert backend.options.circuit_callback is None


def test_backend_name(backend):
    assert re.match(r'IQM(.*)Backend', backend.name)


def test_retrieve_job(backend):
    job = backend.retrieve_job('a job id')
    assert job.backend() == backend
    assert job.job_id() == 'a job id'


def test_default_max_circuits(backend):
    assert backend.max_circuits is None


def test_set_max_circuits(backend):
    assert backend.max_circuits is None

    backend.max_circuits = 17
    assert backend.max_circuits == 17

    backend.max_circuits = 168
    assert backend.max_circuits == 168


def test_qubit_name_to_index_to_qubit_name(adonis_architecture_shuffled_names):
    client = mock(IQMClient)
    when(client).get_quantum_architecture().thenReturn(adonis_architecture_shuffled_names)
    backend = IQMBackend(client)

    correct_idx_name_associations = set(enumerate(['QB1', 'QB2', 'QB3', 'QB4', 'QB5']))
    assert all(backend.index_to_qubit_name(idx) == name for idx, name in correct_idx_name_associations)
    assert all(backend.qubit_name_to_index(name) == idx for idx, name in correct_idx_name_associations)

    assert backend.index_to_qubit_name(7) is None
    assert backend.qubit_name_to_index('Alice') is None


def test_serialize_circuit_raises_error_for_non_transpiled_circuit(backend, circuit):
    circuit = QuantumCircuit(2, 2)
    with pytest.raises(ValueError, match='has not been transpiled against the current backend'):
        backend.serialize_circuit(circuit)


def test_serialize_circuit_raises_error_for_unsupported_instruction(backend, circuit):
    circuit.sx(0)
    with pytest.raises(ValueError, match=f"Instruction 'sx' in the circuit '{circuit.name}' is not natively supported"):
        backend.serialize_circuit(circuit)


def test_serialize_circuit_does_not_raise_for_x_rx_y_ry(backend, circuit):
    circuit.x(0)
    circuit.rx(0.123, 0)
    circuit.y(0)
    circuit.ry(0.321, 0)
    backend.serialize_circuit(circuit)


def test_serialize_circuit_raises_error_for_unsupported_metadata(backend, circuit):
    circuit.append(RGate(theta=np.pi, phi=0), [0])
    circuit.metadata = {'some-key': complex(1.0, 2.0)}
    with pytest.warns(UserWarning):
        serialized_circuit = backend.serialize_circuit(circuit)
    assert serialized_circuit.metadata is None


@pytest.mark.parametrize(
    'gate, expected_angle, expected_phase',
    [
        (RGate(theta=np.pi, phi=0), 1 / 2, 0),
        (RGate(theta=0, phi=np.pi), 0, 1 / 2),
        (RGate(theta=0, phi=2 * np.pi), 0, 1),
        (RGate(theta=2 * np.pi, phi=np.pi), 1, 1 / 2),
    ],
)
def test_serialize_circuit_maps_r_gate(circuit, gate, expected_angle, expected_phase, backend):
    circuit.append(gate, [0])
    circuit_ser = backend.serialize_circuit(circuit)
    assert len(circuit_ser.instructions) == 1
    instr = circuit_ser.instructions[0]
    assert instr.name == 'prx'
    assert instr.qubits == ('0',)
    # Serialized angles should be in full turns
    assert instr.args['angle_t'] == expected_angle
    assert instr.args['phase_t'] == expected_phase


@pytest.mark.parametrize(
    'gate, expected_angle, expected_phase',
    [
        (XGate(), 1 / 2, 0),
        (RXGate(theta=np.pi / 2), 1 / 4, 0),
        (RXGate(theta=2 * np.pi / 3), 1 / 3, 0),
        (YGate(), 1 / 2, 1 / 4),
        (RYGate(theta=np.pi / 2), 1 / 4, 1 / 4),
        (RYGate(theta=2 * np.pi / 3), 1 / 3, 1 / 4),
    ],
)
def test_serialize_circuit_maps_x_rx_y_ry_gates(backend, circuit, gate, expected_angle, expected_phase):
    circuit.append(gate, [0])
    circuit_ser = backend.serialize_circuit(circuit)
    assert len(circuit_ser.instructions) == 1
    instr = circuit_ser.instructions[0]
    assert instr.name == 'prx'
    assert instr.qubits == ('0',)
    assert instr.args['angle_t'] == expected_angle
    assert instr.args['phase_t'] == expected_phase


def test_serialize_circuit_maps_cz_gate(circuit, backend):
    circuit.cz(0, 2)
    circuit_ser = backend.serialize_circuit(circuit)
    assert len(circuit_ser.instructions) == 1
    assert circuit_ser.instructions[0].name == 'cz'
    assert circuit_ser.instructions[0].qubits == ('0', '2')
    assert circuit_ser.instructions[0].args == {}


def test_serialize_circuit_maps_individual_measurements(circuit, backend):
    circuit.measure(0, 0)
    circuit.measure(1, 1)
    circuit.measure(2, 2)
    circuit_ser = backend.serialize_circuit(circuit)
    assert len(circuit_ser.instructions) == 3
    for i, instruction in enumerate(circuit_ser.instructions):
        assert instruction.name == 'measure'
        assert instruction.qubits == (f'{i}',)
        assert instruction.args == {'key': f'c_3_0_{i}'}


def test_serialize_circuit_batch_measurement(circuit, backend):
    circuit.measure([0, 1, 2], [0, 1, 2])
    circuit_ser = backend.serialize_circuit(circuit)
    assert len(circuit_ser.instructions) == 3
    for i, instruction in enumerate(circuit_ser.instructions):
        assert instruction.name == 'measure'
        assert instruction.qubits == (f'{i}',)
        assert instruction.args == {'key': f'c_3_0_{i}'}


def test_serialize_circuit_barrier(circuit, backend):
    circuit.r(theta=np.pi, phi=0, qubit=0)
    circuit.barrier([0, 1])
    circuit_ser = backend.serialize_circuit(circuit)
    assert len(circuit_ser.instructions) == 2
    assert circuit_ser.instructions[1].name == 'barrier'
    assert circuit_ser.instructions[1].qubits == ('0', '1')
    assert circuit_ser.instructions[1].args == {}


def test_serialize_circuit_id(circuit, backend):
    circuit.r(theta=np.pi, phi=0, qubit=0)
    circuit.id(0)
    circuit_ser = backend.serialize_circuit(circuit)
    assert len(circuit_ser.instructions) == 1
    assert circuit_ser.instructions[0].name == 'prx'


def test_transpile(backend, circuit):
    circuit.h(0)
    circuit.id(1)
    circuit.cx(0, 1)
    circuit.cx(1, 2)
    circuit.cx(2, 0)

    circuit_transpiled = transpile(circuit, backend=backend)
    cmap = backend.coupling_map.get_edges()
    for instruction, qubits, _ in circuit_transpiled.data:
        assert instruction.name in ('r', 'cz')
        if instruction.name == 'cz':
            idx1 = circuit_transpiled.find_bit(qubits[0]).index
            idx2 = circuit_transpiled.find_bit(qubits[1]).index
            assert ((idx1, idx2) in cmap) or ((idx2, idx1) in cmap)


def test_run_non_native_circuit_with_the_execute_function(backend, circuit, job_id, run_request):
    circuit.h(0)
    circuit.cx(0, 1)
    circuit.cx(0, 2)

    when(backend.client).create_run_request(...).thenReturn(run_request)
    when(backend.client).submit_run_request(run_request).thenReturn(job_id)
    job = execute(circuit, backend=backend, optimization_level=0)
    assert isinstance(job, IQMJob)
    assert job.job_id() == str(job_id)


def test_run_gets_options_from_execute_function(backend, circuit):
    """Test that any additional keyword arguments to the `execute` function are passed to `IQMBackend.run`. This is more
    of a test for Qiskit's `execute` function itself, but still good to have it here to know that the use case works.
    """

    def run_mock(qc, **kwargs):
        assert isinstance(qc, QuantumCircuit)
        assert 'calibration_set_id' in kwargs
        assert kwargs['calibration_set_id'] == '92d8dd9a-2678-467e-a20b-ef9c1a594d1f'
        assert 'something_else' in kwargs
        assert kwargs['something_else'] == [1, 2, 3]

    patch(backend.run, run_mock)
    execute(
        circuit, backend, shots=10, calibration_set_id='92d8dd9a-2678-467e-a20b-ef9c1a594d1f', something_else=[1, 2, 3]
    )


def test_run_single_circuit(backend, circuit, create_run_request_default_kwargs, job_id, run_request):
    circuit.measure(0, 0)
    circuit_ser = backend.serialize_circuit(circuit)
    kwargs = create_run_request_default_kwargs | {'qubit_mapping': {'0': 'QB1'}}
    when(backend.client).create_run_request([circuit_ser], **kwargs).thenReturn(run_request)
    when(backend.client).submit_run_request(run_request).thenReturn(job_id)
    job = backend.run(circuit)
    assert isinstance(job, IQMJob)
    assert job.job_id() == str(job_id)

    # Should also work if the circuit is passed inside a list
    job = backend.run([circuit])
    assert isinstance(job, IQMJob)
    assert job.job_id() == str(job_id)


def test_run_sets_circuit_metadata_to_the_job(backend, run_request, job_id):
    circuit_1 = QuantumCircuit(3)
    circuit_1.cz(0, 1)
    circuit_1.metadata = {'key1': 'value1', 'key2': 'value2'}
    circuit_2 = QuantumCircuit(3)
    circuit_2.cz(0, 1)
    circuit_2.metadata = {'key1': 'value2', 'key2': 'value1'}
    run_request.circuits = [backend.serialize_circuit(c) for c in [circuit_1, circuit_2]]
    when(backend.client).create_run_request(...).thenReturn(run_request)
    when(backend.client).submit_run_request(run_request).thenReturn(job_id)
    job = backend.run([circuit_1, circuit_2], shots=10)
    assert isinstance(job, IQMJob)
    assert job.job_id() == str(job_id)
    assert job.circuit_metadata == [circuit_1.metadata, circuit_2.metadata]


@pytest.mark.parametrize('shots', [13, 978, 1137])
def test_run_with_custom_number_of_shots(
    backend, circuit, create_run_request_default_kwargs, job_id, shots, run_request
):
    # pylint: disable=too-many-arguments
    circuit.measure(0, 0)
    kwargs = create_run_request_default_kwargs | {'shots': shots, 'qubit_mapping': {'0': 'QB1'}}
    when(backend.client).create_run_request(ANY, **kwargs).thenReturn(run_request)
    when(backend.client).submit_run_request(run_request).thenReturn(job_id)
    backend.run(circuit, shots=shots)


@pytest.mark.parametrize(
    'calibration_set_id', ['67e77465-d90e-4839-986e-9270f952b743', uuid.UUID('67e77465-d90e-4839-986e-9270f952b743')]
)
def test_run_with_custom_calibration_set_id(
    backend, circuit, create_run_request_default_kwargs, job_id, calibration_set_id, run_request
):
    # pylint: disable=too-many-arguments
    circuit.measure(0, 0)
    circuit_ser = backend.serialize_circuit(circuit)
    kwargs = create_run_request_default_kwargs | {
        'calibration_set_id': uuid.UUID('67e77465-d90e-4839-986e-9270f952b743'),
        'qubit_mapping': {'0': 'QB1'},
    }
    when(backend.client).create_run_request([circuit_ser], **kwargs).thenReturn(run_request)
    when(backend.client).submit_run_request(run_request).thenReturn(job_id)

    backend.run([circuit], calibration_set_id=calibration_set_id)


def test_run_with_duration_check_disabled(backend, circuit, create_run_request_default_kwargs, job_id, run_request):
    circuit.measure(0, 0)
    circuit_ser = backend.serialize_circuit(circuit)
<<<<<<< HEAD
    options = CircuitCompilationOptions(max_circuit_duration_over_t2=0.0)
    kwargs = submit_circuits_default_kwargs | {'qubit_mapping': {'0': 'QB1'}, 'options': options}
    when(backend.client).submit_circuits([circuit_ser], **kwargs).thenReturn(job_id)
=======
    kwargs = create_run_request_default_kwargs | {'qubit_mapping': {'0': 'QB1'}, 'max_circuit_duration_over_t2': 0.0}
    when(backend.client).create_run_request([circuit_ser], **kwargs).thenReturn(run_request)
    when(backend.client).submit_run_request(run_request).thenReturn(job_id)
>>>>>>> cf274e87

    backend.run([circuit], circuit_compilation_options=options)


def test_run_uses_heralding_mode_none_by_default(
    backend, circuit, create_run_request_default_kwargs, job_id, run_request
):
    circuit.measure(0, 0)
    circuit_ser = backend.serialize_circuit(circuit)
<<<<<<< HEAD
    kwargs = submit_circuits_default_kwargs | {
        'options': backend.options.circuit_compilation_options,
        'qubit_mapping': {'0': 'QB1'},
    }
    when(backend.client).submit_circuits([circuit_ser], **kwargs).thenReturn(job_id)
=======
    kwargs = create_run_request_default_kwargs | {'heralding_mode': HeraldingMode.NONE, 'qubit_mapping': {'0': 'QB1'}}
    when(backend.client).create_run_request([circuit_ser], **kwargs).thenReturn(run_request)
    when(backend.client).submit_run_request(run_request).thenReturn(job_id)
>>>>>>> cf274e87
    backend.run([circuit])


def test_run_with_heralding_mode_zeros(backend, circuit, create_run_request_default_kwargs, job_id, run_request):
    circuit.measure(0, 0)
    circuit_ser = backend.serialize_circuit(circuit)
<<<<<<< HEAD
    options = CircuitCompilationOptions(heralding_mode=HeraldingMode.ZEROS)
    kwargs = submit_circuits_default_kwargs | {
        'options': options,
        'qubit_mapping': {'0': 'QB1'},
    }
    when(backend.client).submit_circuits([circuit_ser], **kwargs).thenReturn(job_id)
    backend.run([circuit], circuit_compilation_options=options)
=======
    kwargs = create_run_request_default_kwargs | {'heralding_mode': HeraldingMode.ZEROS, 'qubit_mapping': {'0': 'QB1'}}
    when(backend.client).create_run_request([circuit_ser], **kwargs).thenReturn(run_request)
    when(backend.client).submit_run_request(run_request).thenReturn(job_id)
    backend.run([circuit], heralding_mode='zeros')
>>>>>>> cf274e87


# mypy: disable-error-code="attr-defined"
def test_run_with_circuit_callback(backend, job_id, create_run_request_default_kwargs, run_request):
    qc1 = QuantumCircuit(3)
    qc1.measure_all()
    qc2 = QuantumCircuit(3)
    qc2.r(np.pi, 0.3, 0)
    qc2.measure_all()

    def sample_callback(circuits) -> None:
        assert isinstance(circuits, Sequence)
        assert all(isinstance(c, QuantumCircuit) for c in circuits)
        assert len(circuits) == 2
        assert circuits[0].name == qc1.name
        assert circuits[1].name == qc2.name
        sample_callback.called = True

    sample_callback.called = False

    kwargs = create_run_request_default_kwargs | {'qubit_mapping': {'0': 'QB1', '1': 'QB2', '2': 'QB3'}}
    when(backend.client).create_run_request(ANY, **kwargs).thenReturn(run_request)
    when(backend.client).submit_run_request(run_request).thenReturn(job_id)
    backend.run([qc1, qc2], circuit_callback=sample_callback)
    assert sample_callback.called is True


def test_run_with_unknown_option(backend, circuit, job_id, run_request):
    circuit.measure_all()
    when(backend.client).create_run_request(...).thenReturn(run_request)
    when(backend.client).submit_run_request(run_request).thenReturn(job_id)
    with pytest.warns(Warning, match=r'Unknown backend option\(s\)'):
        backend.run(circuit, to_option_or_not_to_option=17)


def test_run_batch_of_circuits(backend, circuit, create_run_request_default_kwargs, job_id, run_request):
    theta = Parameter('theta')
    theta_range = np.linspace(0, 2 * np.pi, 3)
    circuit.cz(0, 1)
    circuit.r(theta, 0, 0)
    circuit.cz(0, 1)
    circuits = [circuit.assign_parameters({theta: t}) for t in theta_range]
    circuits_serialized = [backend.serialize_circuit(circuit) for circuit in circuits]
    kwargs = create_run_request_default_kwargs | {'qubit_mapping': {'0': 'QB1', '1': 'QB2'}}
    when(backend.client).create_run_request(circuits_serialized, **kwargs).thenReturn(run_request)
    when(backend.client).submit_run_request(run_request).thenReturn(job_id)

    job = backend.run(circuits)
    assert isinstance(job, IQMJob)
    assert job.job_id() == str(job_id)


def test_error_on_empty_circuit_list(backend):
    with pytest.raises(ValueError, match='Empty list of circuits submitted for execution.'):
        backend.run([], shots=42)


def test_close_client(backend):
    when(backend.client).close_auth_session().thenReturn(True)
    try:
        backend.close_client()
    except Exception as exc:  # pylint: disable=broad-except
        assert False, f'backend raised an exception {exc} on .close_client()'


def test_get_backend(linear_architecture_3q):
    url = 'http://some_url'
    when(IQMClient).get_quantum_architecture().thenReturn(linear_architecture_3q)

    provider = IQMProvider(url)
    backend = provider.get_backend()

    assert isinstance(backend, IQMBackend)
    assert backend.client._base_url == url
    assert backend.num_qubits == 3
    assert set(backend.coupling_map.get_edges()) == {(0, 1), (1, 0), (1, 2), (2, 1)}


def test_client_signature(adonis_architecture):
    url = 'http://some_url'
    provider = IQMProvider(url)
    when(requests).get('http://some_url/quantum-architecture', headers=matchers.ANY, timeout=matchers.ANY).thenReturn(
        get_mock_ok_response(QuantumArchitecture(quantum_architecture=adonis_architecture).model_dump())
    )
    backend = provider.get_backend()
    assert f'qiskit-iqm {version("qiskit-iqm")}' in backend.client._signature


def test_get_facade_backend(adonis_architecture, adonis_coupling_map):
    url = 'http://some_url'
    when(IQMClient).get_quantum_architecture().thenReturn(adonis_architecture)

    provider = IQMProvider(url)
    backend = provider.get_backend('facade_adonis')

    assert isinstance(backend, IQMFacadeBackend)
    assert backend.client._base_url == url
    assert backend.num_qubits == 5
    assert set(backend.coupling_map.get_edges()) == adonis_coupling_map


def test_get_facade_backend_raises_error_non_matching_architecture(linear_architecture_3q):
    url = 'http://some_url'

    when(IQMClient).get_quantum_architecture().thenReturn(linear_architecture_3q)

    provider = IQMProvider(url)
    with pytest.raises(ValueError, match='Quantum architecture of the remote quantum computer does not match Adonis.'):
        provider.get_backend('facade_adonis')


def test_facade_backend_raises_error_on_remote_execution_fail(adonis_architecture, circuit_2, run_request):
    url = 'http://some_url'
    result = {
        'status': 'failed',
        'measurements': [],
        'metadata': {
            'request': {
                'shots': 1024,
                'circuits': [
                    {
                        'name': 'circuit_2',
                        'instructions': [{'name': 'measure', 'qubits': ['0'], 'args': {'key': 'm1'}}],
                    }
                ],
            }
        },
    }
    result_status = {'status': 'failed'}

    when(IQMClient).get_quantum_architecture().thenReturn(adonis_architecture)
    when(IQMClient).create_run_request(...).thenReturn(run_request)
    when(IQMClient).submit_run_request(...).thenReturn(uuid.uuid4())
    when(IQMClient).get_run(ANY(uuid.UUID)).thenReturn(RunResult.from_dict(result))
    when(IQMClient).get_run_status(ANY(uuid.UUID)).thenReturn(RunStatus.from_dict(result_status))

    provider = IQMProvider(url)
    backend = provider.get_backend('facade_adonis')

    with pytest.raises(RuntimeError, match='Remote execution did not succeed'):
        backend.run(circuit_2)


def test_create_run_request(backend, circuit, create_run_request_default_kwargs, run_request):
    options = {'optimization_level': 0}

    circuit.h(0)
    circuit.cx(0, 1)
    circuit.cx(0, 2)

    circuit_transpiled = transpile(circuit, backend, **options)
    circuit_serialized = backend.serialize_circuit(circuit_transpiled)
    kwargs = create_run_request_default_kwargs | {'qubit_mapping': {'0': 'QB1', '1': 'QB2', '2': 'QB3'}}

    # verifies that backend.create_run_request() and backend.run() call client.create_run_request() with same arguments
    expect(backend.client, times=2).create_run_request(
        [circuit_serialized],
        **kwargs,
    ).thenReturn(run_request)
    when(backend.client).submit_run_request(run_request).thenReturn(uuid.uuid4())

    assert backend.create_run_request(circuit_transpiled, **options) == run_request
    backend.run(circuit_transpiled, **options)

    verifyNoUnwantedInteractions()
    unstub()<|MERGE_RESOLUTION|>--- conflicted
+++ resolved
@@ -28,18 +28,15 @@
 from qiskit.compiler import transpile
 import requests
 
-<<<<<<< HEAD
 from iqm.iqm_client import (
     CircuitCompilationOptions,
     HeraldingMode,
     IQMClient,
     QuantumArchitecture,
+    RunRequest,
     RunResult,
     RunStatus,
 )
-=======
-from iqm.iqm_client import HeraldingMode, IQMClient, QuantumArchitecture, RunRequest, RunResult, RunStatus
->>>>>>> cf274e87
 from iqm.qiskit_iqm.iqm_provider import IQMBackend, IQMFacadeBackend, IQMJob, IQMProvider
 from tests.utils import get_mock_ok_response
 
@@ -64,19 +61,8 @@
 
 
 @pytest.fixture
-<<<<<<< HEAD
-def submit_circuits_default_kwargs() -> dict:
+def create_run_request_default_kwargs() -> dict:
     return {'qubit_mapping': None, 'calibration_set_id': None, 'shots': 1024, 'options': ANY}
-=======
-def create_run_request_default_kwargs() -> dict:
-    return {
-        'qubit_mapping': None,
-        'calibration_set_id': None,
-        'shots': 1024,
-        'max_circuit_duration_over_t2': None,
-        'heralding_mode': HeraldingMode.NONE,
-    }
->>>>>>> cf274e87
 
 
 @pytest.fixture
@@ -371,15 +357,10 @@
 def test_run_with_duration_check_disabled(backend, circuit, create_run_request_default_kwargs, job_id, run_request):
     circuit.measure(0, 0)
     circuit_ser = backend.serialize_circuit(circuit)
-<<<<<<< HEAD
     options = CircuitCompilationOptions(max_circuit_duration_over_t2=0.0)
-    kwargs = submit_circuits_default_kwargs | {'qubit_mapping': {'0': 'QB1'}, 'options': options}
-    when(backend.client).submit_circuits([circuit_ser], **kwargs).thenReturn(job_id)
-=======
-    kwargs = create_run_request_default_kwargs | {'qubit_mapping': {'0': 'QB1'}, 'max_circuit_duration_over_t2': 0.0}
+    kwargs = create_run_request_default_kwargs | {'qubit_mapping': {'0': 'QB1'}, 'options': options}
     when(backend.client).create_run_request([circuit_ser], **kwargs).thenReturn(run_request)
     when(backend.client).submit_run_request(run_request).thenReturn(job_id)
->>>>>>> cf274e87
 
     backend.run([circuit], circuit_compilation_options=options)
 
@@ -389,37 +370,26 @@
 ):
     circuit.measure(0, 0)
     circuit_ser = backend.serialize_circuit(circuit)
-<<<<<<< HEAD
-    kwargs = submit_circuits_default_kwargs | {
+    kwargs = create_run_request_default_kwargs | {
         'options': backend.options.circuit_compilation_options,
         'qubit_mapping': {'0': 'QB1'},
     }
-    when(backend.client).submit_circuits([circuit_ser], **kwargs).thenReturn(job_id)
-=======
-    kwargs = create_run_request_default_kwargs | {'heralding_mode': HeraldingMode.NONE, 'qubit_mapping': {'0': 'QB1'}}
     when(backend.client).create_run_request([circuit_ser], **kwargs).thenReturn(run_request)
     when(backend.client).submit_run_request(run_request).thenReturn(job_id)
->>>>>>> cf274e87
     backend.run([circuit])
 
 
 def test_run_with_heralding_mode_zeros(backend, circuit, create_run_request_default_kwargs, job_id, run_request):
     circuit.measure(0, 0)
     circuit_ser = backend.serialize_circuit(circuit)
-<<<<<<< HEAD
     options = CircuitCompilationOptions(heralding_mode=HeraldingMode.ZEROS)
-    kwargs = submit_circuits_default_kwargs | {
+    kwargs = create_run_request_default_kwargs | {
         'options': options,
         'qubit_mapping': {'0': 'QB1'},
     }
-    when(backend.client).submit_circuits([circuit_ser], **kwargs).thenReturn(job_id)
+    when(backend.client).create_run_request([circuit_ser], **kwargs).thenReturn(run_request)
+    when(backend.client).submit_run_request(run_request).thenReturn(job_id)
     backend.run([circuit], circuit_compilation_options=options)
-=======
-    kwargs = create_run_request_default_kwargs | {'heralding_mode': HeraldingMode.ZEROS, 'qubit_mapping': {'0': 'QB1'}}
-    when(backend.client).create_run_request([circuit_ser], **kwargs).thenReturn(run_request)
-    when(backend.client).submit_run_request(run_request).thenReturn(job_id)
-    backend.run([circuit], heralding_mode='zeros')
->>>>>>> cf274e87
 
 
 # mypy: disable-error-code="attr-defined"
