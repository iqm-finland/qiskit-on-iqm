# Copyright 2022-2024 Qiskit on IQM developers
#
# Licensed under the Apache License, Version 2.0 (the "License");
# you may not use this file except in compliance with the License.
# You may obtain a copy of the License at
#
#     http://www.apache.org/licenses/LICENSE-2.0
#
# Unless required by applicable law or agreed to in writing, software
# distributed under the License is distributed on an "AS IS" BASIS,
# WITHOUT WARRANTIES OR CONDITIONS OF ANY KIND, either express or implied.
# See the License for the specific language governing permissions and
# limitations under the License.

"""Testing IQMProvider.
"""
from importlib.metadata import version
import uuid

from mockito import ANY, matchers, mock, when
import pytest
from qiskit import QuantumCircuit
import requests

<<<<<<< HEAD
from iqm.iqm_client import IQMClient, QuantumArchitecture, RunRequest, RunResult, RunStatus
from iqm.qiskit_iqm.iqm_provider import IQMBackend, IQMFacadeBackend, IQMProvider
=======
from iqm.iqm_client import (
    APIConfig,
    APIVariant,
    CircuitCompilationOptions,
    CircuitValidationError,
    DynamicQuantumArchitecture,
    HeraldingMode,
    IQMClient,
    RunRequest,
    RunResult,
    RunStatus,
)
from iqm.qiskit_iqm.iqm_provider import IQMBackend, IQMFacadeBackend, IQMJob, IQMProvider
>>>>>>> 37d3374e
from tests.utils import get_mock_ok_response


@pytest.fixture
<<<<<<< HEAD
=======
def backend(linear_3q_architecture):
    client = mock(IQMClient)
    when(client).get_dynamic_quantum_architecture(None).thenReturn(linear_3q_architecture)
    client._api = APIConfig(APIVariant.V1, 'http://some_url')
    return IQMBackend(client)


@pytest.fixture
def circuit():
    return QuantumCircuit(3, 3)


@pytest.fixture
>>>>>>> 37d3374e
def circuit_2() -> QuantumCircuit:
    circuit = QuantumCircuit(5)
    circuit.cz(0, 1)
    return circuit


@pytest.fixture
<<<<<<< HEAD
=======
def create_run_request_default_kwargs(linear_3q_architecture) -> dict:
    return {
        'qubit_mapping': None,
        'calibration_set_id': linear_3q_architecture.calibration_set_id,
        'shots': 1024,
        'options': ANY,
    }


@pytest.fixture
def job_id():
    return uuid.uuid4()


@pytest.fixture
>>>>>>> 37d3374e
def run_request():
    run_request = mock(RunRequest)
    run_request.circuits = []
    run_request.shots = 1
    return run_request


<<<<<<< HEAD
def test_get_backend(linear_architecture_3q):
=======
def test_default_options(backend):
    assert backend.options.shots == 1024
    assert backend.options.calibration_set_id is None
    for k, v in backend.options.circuit_compilation_options.__dict__.items():
        assert v == CircuitCompilationOptions().__dict__[k]
    assert backend.options.circuit_compilation_options
    assert backend.options.circuit_callback is None


def test_backend_name(backend):
    assert re.match(r'IQM(.*)Backend', backend.name)


def test_retrieve_job(backend):
    job = backend.retrieve_job('a job id')
    assert job.backend() == backend
    assert job.job_id() == 'a job id'


def test_default_max_circuits(backend):
    assert backend.max_circuits is None


def test_set_max_circuits(backend):
    assert backend.max_circuits is None

    backend.max_circuits = 17
    assert backend.max_circuits == 17

    backend.max_circuits = 168
    assert backend.max_circuits == 168


def test_qubit_name_to_index_to_qubit_name(adonis_shuffled_names_architecture):
    client = mock(IQMClient)
    when(client).get_dynamic_quantum_architecture(None).thenReturn(adonis_shuffled_names_architecture)
    backend = IQMBackend(client)

    correct_idx_name_associations = set(enumerate(['QB1', 'QB2', 'QB3', 'QB4', 'QB5']))
    assert all(backend.index_to_qubit_name(idx) == name for idx, name in correct_idx_name_associations)
    assert all(backend.qubit_name_to_index(name) == idx for idx, name in correct_idx_name_associations)

    assert backend.index_to_qubit_name(7) is None
    assert backend.qubit_name_to_index('Alice') is None


def test_serialize_circuit_raises_error_for_non_transpiled_circuit(circuit, linear_3q_architecture):
    client = IQMClient(url='http://some_url')
    client._token_manager = None  # Do not use authentication
    when(client).get_dynamic_quantum_architecture(None).thenReturn(linear_3q_architecture)
    when(client).get_dynamic_quantum_architecture(linear_3q_architecture.calibration_set_id).thenReturn(
        linear_3q_architecture
    )
    backend = IQMBackend(client)
    circuit = QuantumCircuit(3)
    circuit.cz(0, 2)
    with pytest.raises(
        CircuitValidationError, match=re.escape("'0', '2') = ('QB1', 'QB3') is not allowed as locus for 'cz'")
    ):
        backend.run(circuit)


def test_serialize_circuit_raises_error_for_unsupported_instruction(backend, circuit):
    circuit.sx(0)
    with pytest.raises(ValueError, match=f"Instruction 'sx' in the circuit '{circuit.name}' is not natively supported"):
        backend.serialize_circuit(circuit)


def test_serialize_circuit_does_not_raise_for_x_rx_y_ry(backend, circuit):
    circuit.x(0)
    circuit.rx(0.123, 0)
    circuit.y(0)
    circuit.ry(0.321, 0)
    backend.serialize_circuit(circuit)


def test_serialize_circuit_raises_error_for_unsupported_metadata(backend, circuit):
    circuit.append(RGate(theta=np.pi, phi=0), [0])
    circuit.metadata = {'some-key': complex(1.0, 2.0)}
    with pytest.warns(UserWarning):
        serialized_circuit = backend.serialize_circuit(circuit)
    assert serialized_circuit.metadata is None


@pytest.mark.parametrize(
    'gate, expected_angle, expected_phase',
    [
        (RGate(theta=np.pi, phi=0), 1 / 2, 0),
        (RGate(theta=0, phi=np.pi), 0, 1 / 2),
        (RGate(theta=0, phi=2 * np.pi), 0, 1),
        (RGate(theta=2 * np.pi, phi=np.pi), 1, 1 / 2),
    ],
)
def test_serialize_circuit_maps_r_gate(circuit, gate, expected_angle, expected_phase, backend):
    circuit.append(gate, [0])
    circuit_ser = backend.serialize_circuit(circuit)
    assert len(circuit_ser.instructions) == 1
    instr = circuit_ser.instructions[0]
    assert instr.name == 'prx'
    assert instr.qubits == ('0',)
    # Serialized angles should be in full turns
    assert instr.args['angle_t'] == expected_angle
    assert instr.args['phase_t'] == expected_phase


@pytest.mark.parametrize(
    'gate, expected_angle, expected_phase',
    [
        (XGate(), 1 / 2, 0),
        (RXGate(theta=np.pi / 2), 1 / 4, 0),
        (RXGate(theta=2 * np.pi / 3), 1 / 3, 0),
        (YGate(), 1 / 2, 1 / 4),
        (RYGate(theta=np.pi / 2), 1 / 4, 1 / 4),
        (RYGate(theta=2 * np.pi / 3), 1 / 3, 1 / 4),
    ],
)
def test_serialize_circuit_maps_x_rx_y_ry_gates(backend, circuit, gate, expected_angle, expected_phase):
    circuit.append(gate, [0])
    circuit_ser = backend.serialize_circuit(circuit)
    assert len(circuit_ser.instructions) == 1
    instr = circuit_ser.instructions[0]
    assert instr.name == 'prx'
    assert instr.qubits == ('0',)
    assert instr.args['angle_t'] == expected_angle
    assert instr.args['phase_t'] == expected_phase


def test_serialize_circuit_maps_cz_gate(circuit, backend):
    circuit.cz(0, 2)
    circuit_ser = backend.serialize_circuit(circuit)
    assert len(circuit_ser.instructions) == 1
    assert circuit_ser.instructions[0].name == 'cz'
    assert circuit_ser.instructions[0].qubits == ('0', '2')
    assert circuit_ser.instructions[0].args == {}


def test_serialize_circuit_maps_individual_measurements(circuit, backend):
    circuit.measure(0, 0)
    circuit.measure(1, 1)
    circuit.measure(2, 2)
    circuit_ser = backend.serialize_circuit(circuit)
    assert len(circuit_ser.instructions) == 3
    for i, instruction in enumerate(circuit_ser.instructions):
        assert instruction.name == 'measure'
        assert instruction.qubits == (f'{i}',)
        assert instruction.args == {'key': f'c_3_0_{i}'}


def test_serialize_circuit_batch_measurement(circuit, backend):
    circuit.measure([0, 1, 2], [0, 1, 2])
    circuit_ser = backend.serialize_circuit(circuit)
    assert len(circuit_ser.instructions) == 3
    for i, instruction in enumerate(circuit_ser.instructions):
        assert instruction.name == 'measure'
        assert instruction.qubits == (f'{i}',)
        assert instruction.args == {'key': f'c_3_0_{i}'}


def test_serialize_circuit_barrier(circuit, backend):
    circuit.r(theta=np.pi, phi=0, qubit=0)
    circuit.barrier([0, 1])
    circuit_ser = backend.serialize_circuit(circuit)
    assert len(circuit_ser.instructions) == 2
    assert circuit_ser.instructions[1].name == 'barrier'
    assert circuit_ser.instructions[1].qubits == ('0', '1')
    assert circuit_ser.instructions[1].args == {}


def test_serialize_circuit_id(circuit, backend):
    circuit.r(theta=np.pi, phi=0, qubit=0)
    circuit.id(0)
    circuit_ser = backend.serialize_circuit(circuit)
    assert len(circuit_ser.instructions) == 1
    assert circuit_ser.instructions[0].name == 'prx'


def test_transpile(backend, circuit):
    circuit.h(0)
    circuit.id(1)
    circuit.cx(0, 1)
    circuit.cx(1, 2)
    circuit.cx(2, 0)

    circuit_transpiled = transpile(circuit, backend=backend)
    cmap = backend.coupling_map.get_edges()
    for instr in circuit_transpiled.data:
        instruction = instr.operation
        qubits = instr.qubits
        assert instruction.name in ('r', 'cz')
        if instruction.name == 'cz':
            idx1 = circuit_transpiled.find_bit(qubits[0]).index
            idx2 = circuit_transpiled.find_bit(qubits[1]).index
            assert ((idx1, idx2) in cmap) or ((idx2, idx1) in cmap)


def test_run_non_native_circuit(backend, circuit, job_id, run_request):
    circuit.h(0)
    circuit.cx(0, 1)
    circuit.cx(0, 2)

    when(backend.client).create_run_request(...).thenReturn(run_request)
    when(backend.client).submit_run_request(run_request).thenReturn(job_id)
    transpiled_circuit = transpile(circuit, backend, optimization_level=0)
    job = backend.run(transpiled_circuit)
    assert isinstance(job, IQMJob)
    assert job.job_id() == str(job_id)


def test_run_single_circuit(backend, circuit, create_run_request_default_kwargs, job_id, run_request):
    circuit.measure(0, 0)
    circuit_ser = backend.serialize_circuit(circuit)
    kwargs = create_run_request_default_kwargs | {'qubit_mapping': {'0': 'QB1'}}
    when(backend.client).create_run_request([circuit_ser], **kwargs).thenReturn(run_request)
    when(backend.client).submit_run_request(run_request).thenReturn(job_id)
    job = backend.run(circuit)
    assert isinstance(job, IQMJob)
    assert job.job_id() == str(job_id)

    # Should also work if the circuit is passed inside a list
    job = backend.run([circuit])
    assert isinstance(job, IQMJob)
    assert job.job_id() == str(job_id)


def test_run_sets_circuit_metadata_to_the_job(backend, run_request, job_id):
    circuit_1 = QuantumCircuit(3)
    circuit_1.cz(0, 1)
    circuit_1.metadata = {'key1': 'value1', 'key2': 'value2'}
    circuit_2 = QuantumCircuit(3)
    circuit_2.cz(0, 1)
    circuit_2.metadata = {'key1': 'value2', 'key2': 'value1'}
    run_request.circuits = [backend.serialize_circuit(c) for c in [circuit_1, circuit_2]]
    when(backend.client).create_run_request(...).thenReturn(run_request)
    when(backend.client).submit_run_request(run_request).thenReturn(job_id)
    job = backend.run([circuit_1, circuit_2], shots=10)
    assert isinstance(job, IQMJob)
    assert job.job_id() == str(job_id)
    assert job.circuit_metadata == [circuit_1.metadata, circuit_2.metadata]


@pytest.mark.parametrize('shots', [13, 978, 1137])
def test_run_with_custom_number_of_shots(
    backend, circuit, create_run_request_default_kwargs, job_id, shots, run_request
):
    # pylint: disable=too-many-arguments
    circuit.measure(0, 0)
    kwargs = create_run_request_default_kwargs | {'shots': shots, 'qubit_mapping': {'0': 'QB1'}}
    when(backend.client).create_run_request(ANY, **kwargs).thenReturn(run_request)
    when(backend.client).submit_run_request(run_request).thenReturn(job_id)
    backend.run(circuit, shots=shots)


@pytest.mark.parametrize(
    'calibration_set_id', ['67e77465-d90e-4839-986e-9270f952b743', uuid.UUID('67e77465-d90e-4839-986e-9270f952b743')]
)
def test_run_with_custom_calibration_set_id(
    linear_3q_architecture, circuit, create_run_request_default_kwargs, job_id, calibration_set_id, run_request
):
    # pylint: disable=too-many-arguments
    architecture = DynamicQuantumArchitecture(
        calibration_set_id=calibration_set_id,
        qubits=linear_3q_architecture.qubits,
        computational_resonators=linear_3q_architecture.computational_resonators,
        gates=linear_3q_architecture.gates,
    )
    client = mock(IQMClient)
    when(client).get_dynamic_quantum_architecture(calibration_set_id).thenReturn(architecture)

    backend = IQMBackend(client, calibration_set_id=calibration_set_id)
    circuit.measure(0, 0)
    circuit_ser = backend.serialize_circuit(circuit)
    kwargs = create_run_request_default_kwargs | {
        'calibration_set_id': uuid.UUID('67e77465-d90e-4839-986e-9270f952b743'),
        'qubit_mapping': {'0': 'QB1'},
    }
    when(backend.client).create_run_request([circuit_ser], **kwargs).thenReturn(run_request)
    when(backend.client).submit_run_request(run_request).thenReturn(job_id)

    backend.run([circuit])


def test_run_with_duration_check_disabled(backend, circuit, create_run_request_default_kwargs, job_id, run_request):
    circuit.measure(0, 0)
    circuit_ser = backend.serialize_circuit(circuit)
    options = CircuitCompilationOptions(max_circuit_duration_over_t2=0.0)
    kwargs = create_run_request_default_kwargs | {'qubit_mapping': {'0': 'QB1'}, 'options': options}
    when(backend.client).create_run_request([circuit_ser], **kwargs).thenReturn(run_request)
    when(backend.client).submit_run_request(run_request).thenReturn(job_id)

    backend.run([circuit], circuit_compilation_options=options)


def test_run_uses_heralding_mode_none_by_default(
    backend, circuit, create_run_request_default_kwargs, job_id, run_request
):
    circuit.measure(0, 0)
    circuit_ser = backend.serialize_circuit(circuit)
    kwargs = create_run_request_default_kwargs | {
        'options': backend.options.circuit_compilation_options,
        'qubit_mapping': {'0': 'QB1'},
    }
    when(backend.client).create_run_request([circuit_ser], **kwargs).thenReturn(run_request)
    when(backend.client).submit_run_request(run_request).thenReturn(job_id)
    backend.run([circuit])


def test_run_with_heralding_mode_zeros(backend, circuit, create_run_request_default_kwargs, job_id, run_request):
    circuit.measure(0, 0)
    circuit_ser = backend.serialize_circuit(circuit)
    options = CircuitCompilationOptions(heralding_mode=HeraldingMode.ZEROS)
    kwargs = create_run_request_default_kwargs | {
        'options': options,
        'qubit_mapping': {'0': 'QB1'},
    }
    when(backend.client).create_run_request([circuit_ser], **kwargs).thenReturn(run_request)
    when(backend.client).submit_run_request(run_request).thenReturn(job_id)
    backend.run([circuit], circuit_compilation_options=options)


# mypy: disable-error-code="attr-defined"
def test_run_with_circuit_callback(backend, job_id, create_run_request_default_kwargs, run_request):
    qc1 = QuantumCircuit(3)
    qc1.measure_all()
    qc2 = QuantumCircuit(3)
    qc2.r(np.pi, 0.3, 0)
    qc2.measure_all()

    def sample_callback(circuits) -> None:
        assert isinstance(circuits, Sequence)
        assert all(isinstance(c, QuantumCircuit) for c in circuits)
        assert len(circuits) == 2
        assert circuits[0].name == qc1.name
        assert circuits[1].name == qc2.name
        sample_callback.called = True

    sample_callback.called = False

    kwargs = create_run_request_default_kwargs | {'qubit_mapping': {'0': 'QB1', '1': 'QB2', '2': 'QB3'}}
    when(backend.client).create_run_request(ANY, **kwargs).thenReturn(run_request)
    when(backend.client).submit_run_request(run_request).thenReturn(job_id)
    backend.run([qc1, qc2], circuit_callback=sample_callback)
    assert sample_callback.called is True


def test_run_with_unknown_option(backend, circuit, job_id, run_request):
    circuit.measure_all()
    when(backend.client).create_run_request(...).thenReturn(run_request)
    when(backend.client).submit_run_request(run_request).thenReturn(job_id)
    with pytest.warns(Warning, match=r'Unknown backend option\(s\)'):
        backend.run(circuit, to_option_or_not_to_option=17)


def test_run_batch_of_circuits(backend, circuit, create_run_request_default_kwargs, job_id, run_request):
    theta = Parameter('theta')
    theta_range = np.linspace(0, 2 * np.pi, 3)
    circuit.cz(0, 1)
    circuit.r(theta, 0, 0)
    circuit.cz(0, 1)
    circuits = [circuit.assign_parameters({theta: t}) for t in theta_range]
    circuits_serialized = [backend.serialize_circuit(circuit) for circuit in circuits]
    kwargs = create_run_request_default_kwargs | {'qubit_mapping': {'0': 'QB1', '1': 'QB2'}}
    when(backend.client).create_run_request(circuits_serialized, **kwargs).thenReturn(run_request)
    when(backend.client).submit_run_request(run_request).thenReturn(job_id)

    job = backend.run(circuits)
    assert isinstance(job, IQMJob)
    assert job.job_id() == str(job_id)


def test_run_warns_if_default_calset_changed(adonis_architecture, circuit_2, job_id, run_request):
    client = mock(IQMClient)
    new_calset_id = uuid.uuid4()
    new_arch = DynamicQuantumArchitecture(
        calibration_set_id=new_calset_id,
        qubits=adonis_architecture.qubits,
        computational_resonators=adonis_architecture.computational_resonators,
        gates=adonis_architecture.gates,
    )
    when(client).get_dynamic_quantum_architecture(None).thenReturn(adonis_architecture).thenReturn(new_arch)
    when(client).create_run_request(...).thenReturn(run_request)
    when(client).submit_run_request(run_request).thenReturn(job_id)

    backend = IQMBackend(client)
    with pytest.warns(
        UserWarning,
        match=f'default calibration set has changed from {adonis_architecture.calibration_set_id} to {new_calset_id}',
    ):
        backend.run(circuit_2)


def test_error_on_empty_circuit_list(backend):
    with pytest.raises(ValueError, match='Empty list of circuits submitted for execution.'):
        backend.run([], shots=42)


def test_close_client(backend):
    when(backend.client).close_auth_session().thenReturn(True)
    try:
        backend.close_client()
    except Exception as exc:  # pylint: disable=broad-except
        assert False, f'backend raised an exception {exc} on .close_client()'


def test_get_backend(linear_3q_architecture):
>>>>>>> 37d3374e
    url = 'http://some_url'
    when(IQMClient).get_dynamic_quantum_architecture(None).thenReturn(linear_3q_architecture)

    provider = IQMProvider(url)
    backend = provider.get_backend()

    assert isinstance(backend, IQMBackend)
<<<<<<< HEAD
=======
    assert backend.client._api.iqm_server_url == url
>>>>>>> 37d3374e
    assert backend.num_qubits == 3
    assert set(backend.coupling_map.get_edges()) == {(0, 1), (1, 0), (1, 2), (2, 1)}
    assert backend._calibration_set_id == linear_3q_architecture.calibration_set_id


def test_client_signature(adonis_architecture):
    url = 'http://some_url'
    provider = IQMProvider(url)
    when(requests).get(
        'http://some_url/api/v1/calibration/default/gates', headers=matchers.ANY, timeout=matchers.ANY
    ).thenReturn(get_mock_ok_response(adonis_architecture.model_dump()))
    backend = provider.get_backend()
    assert f'qiskit-iqm {version("qiskit-iqm")}' in backend.client._signature


def test_get_facade_backend(adonis_architecture, adonis_coupling_map):
    url = 'http://some_url'
    when(IQMClient).get_dynamic_quantum_architecture(None).thenReturn(adonis_architecture)

    provider = IQMProvider(url)
    backend = provider.get_backend('facade_adonis')

    assert isinstance(backend, IQMFacadeBackend)
<<<<<<< HEAD
=======
    assert backend.client._api.iqm_server_url == url
>>>>>>> 37d3374e
    assert backend.num_qubits == 5
    assert set(backend.coupling_map.get_edges()) == adonis_coupling_map


def test_get_facade_backend_raises_error_non_matching_architecture(linear_3q_architecture):
    url = 'http://some_url'

    when(IQMClient).get_dynamic_quantum_architecture(None).thenReturn(linear_3q_architecture)

    provider = IQMProvider(url)
    with pytest.raises(ValueError, match='Quantum architecture of the remote quantum computer does not match Adonis.'):
        provider.get_backend('facade_adonis')


def test_facade_backend_raises_error_on_remote_execution_fail(adonis_architecture, circuit_2, run_request):
    url = 'http://some_url'
    result = {
        'status': 'failed',
        'measurements': [],
        'metadata': {
            'request': {
                'shots': 1024,
                'circuits': [
                    {
                        'name': 'circuit_2',
                        'instructions': [{'name': 'measure', 'qubits': ['0'], 'args': {'key': 'm1'}}],
                    }
                ],
            }
        },
    }
    result_status = {'status': 'failed'}

    when(IQMClient).get_dynamic_quantum_architecture(None).thenReturn(adonis_architecture)
    when(IQMClient).create_run_request(...).thenReturn(run_request)
    when(IQMClient).submit_run_request(...).thenReturn(uuid.uuid4())
    when(IQMClient).get_run(ANY(uuid.UUID)).thenReturn(RunResult.from_dict(result))
    when(IQMClient).get_run_status(ANY(uuid.UUID)).thenReturn(RunStatus.from_dict(result_status))

    provider = IQMProvider(url)
    backend = provider.get_backend('facade_adonis')

    with pytest.raises(RuntimeError, match='Remote execution did not succeed'):
        backend.run(circuit_2)<|MERGE_RESOLUTION|>--- conflicted
+++ resolved
@@ -22,69 +22,24 @@
 from qiskit import QuantumCircuit
 import requests
 
-<<<<<<< HEAD
-from iqm.iqm_client import IQMClient, QuantumArchitecture, RunRequest, RunResult, RunStatus
-from iqm.qiskit_iqm.iqm_provider import IQMBackend, IQMFacadeBackend, IQMProvider
-=======
 from iqm.iqm_client import (
-    APIConfig,
-    APIVariant,
-    CircuitCompilationOptions,
-    CircuitValidationError,
     DynamicQuantumArchitecture,
-    HeraldingMode,
     IQMClient,
     RunRequest,
     RunResult,
     RunStatus,
 )
-from iqm.qiskit_iqm.iqm_provider import IQMBackend, IQMFacadeBackend, IQMJob, IQMProvider
->>>>>>> 37d3374e
+from iqm.qiskit_iqm.iqm_provider import IQMBackend, IQMFacadeBackend, IQMProvider
 from tests.utils import get_mock_ok_response
 
 
 @pytest.fixture
-<<<<<<< HEAD
-=======
-def backend(linear_3q_architecture):
-    client = mock(IQMClient)
-    when(client).get_dynamic_quantum_architecture(None).thenReturn(linear_3q_architecture)
-    client._api = APIConfig(APIVariant.V1, 'http://some_url')
-    return IQMBackend(client)
-
-
-@pytest.fixture
-def circuit():
-    return QuantumCircuit(3, 3)
-
-
-@pytest.fixture
->>>>>>> 37d3374e
-def circuit_2() -> QuantumCircuit:
+def circuit() -> QuantumCircuit:
     circuit = QuantumCircuit(5)
     circuit.cz(0, 1)
     return circuit
 
-
 @pytest.fixture
-<<<<<<< HEAD
-=======
-def create_run_request_default_kwargs(linear_3q_architecture) -> dict:
-    return {
-        'qubit_mapping': None,
-        'calibration_set_id': linear_3q_architecture.calibration_set_id,
-        'shots': 1024,
-        'options': ANY,
-    }
-
-
-@pytest.fixture
-def job_id():
-    return uuid.uuid4()
-
-
-@pytest.fixture
->>>>>>> 37d3374e
 def run_request():
     run_request = mock(RunRequest)
     run_request.circuits = []
@@ -92,414 +47,7 @@
     return run_request
 
 
-<<<<<<< HEAD
-def test_get_backend(linear_architecture_3q):
-=======
-def test_default_options(backend):
-    assert backend.options.shots == 1024
-    assert backend.options.calibration_set_id is None
-    for k, v in backend.options.circuit_compilation_options.__dict__.items():
-        assert v == CircuitCompilationOptions().__dict__[k]
-    assert backend.options.circuit_compilation_options
-    assert backend.options.circuit_callback is None
-
-
-def test_backend_name(backend):
-    assert re.match(r'IQM(.*)Backend', backend.name)
-
-
-def test_retrieve_job(backend):
-    job = backend.retrieve_job('a job id')
-    assert job.backend() == backend
-    assert job.job_id() == 'a job id'
-
-
-def test_default_max_circuits(backend):
-    assert backend.max_circuits is None
-
-
-def test_set_max_circuits(backend):
-    assert backend.max_circuits is None
-
-    backend.max_circuits = 17
-    assert backend.max_circuits == 17
-
-    backend.max_circuits = 168
-    assert backend.max_circuits == 168
-
-
-def test_qubit_name_to_index_to_qubit_name(adonis_shuffled_names_architecture):
-    client = mock(IQMClient)
-    when(client).get_dynamic_quantum_architecture(None).thenReturn(adonis_shuffled_names_architecture)
-    backend = IQMBackend(client)
-
-    correct_idx_name_associations = set(enumerate(['QB1', 'QB2', 'QB3', 'QB4', 'QB5']))
-    assert all(backend.index_to_qubit_name(idx) == name for idx, name in correct_idx_name_associations)
-    assert all(backend.qubit_name_to_index(name) == idx for idx, name in correct_idx_name_associations)
-
-    assert backend.index_to_qubit_name(7) is None
-    assert backend.qubit_name_to_index('Alice') is None
-
-
-def test_serialize_circuit_raises_error_for_non_transpiled_circuit(circuit, linear_3q_architecture):
-    client = IQMClient(url='http://some_url')
-    client._token_manager = None  # Do not use authentication
-    when(client).get_dynamic_quantum_architecture(None).thenReturn(linear_3q_architecture)
-    when(client).get_dynamic_quantum_architecture(linear_3q_architecture.calibration_set_id).thenReturn(
-        linear_3q_architecture
-    )
-    backend = IQMBackend(client)
-    circuit = QuantumCircuit(3)
-    circuit.cz(0, 2)
-    with pytest.raises(
-        CircuitValidationError, match=re.escape("'0', '2') = ('QB1', 'QB3') is not allowed as locus for 'cz'")
-    ):
-        backend.run(circuit)
-
-
-def test_serialize_circuit_raises_error_for_unsupported_instruction(backend, circuit):
-    circuit.sx(0)
-    with pytest.raises(ValueError, match=f"Instruction 'sx' in the circuit '{circuit.name}' is not natively supported"):
-        backend.serialize_circuit(circuit)
-
-
-def test_serialize_circuit_does_not_raise_for_x_rx_y_ry(backend, circuit):
-    circuit.x(0)
-    circuit.rx(0.123, 0)
-    circuit.y(0)
-    circuit.ry(0.321, 0)
-    backend.serialize_circuit(circuit)
-
-
-def test_serialize_circuit_raises_error_for_unsupported_metadata(backend, circuit):
-    circuit.append(RGate(theta=np.pi, phi=0), [0])
-    circuit.metadata = {'some-key': complex(1.0, 2.0)}
-    with pytest.warns(UserWarning):
-        serialized_circuit = backend.serialize_circuit(circuit)
-    assert serialized_circuit.metadata is None
-
-
-@pytest.mark.parametrize(
-    'gate, expected_angle, expected_phase',
-    [
-        (RGate(theta=np.pi, phi=0), 1 / 2, 0),
-        (RGate(theta=0, phi=np.pi), 0, 1 / 2),
-        (RGate(theta=0, phi=2 * np.pi), 0, 1),
-        (RGate(theta=2 * np.pi, phi=np.pi), 1, 1 / 2),
-    ],
-)
-def test_serialize_circuit_maps_r_gate(circuit, gate, expected_angle, expected_phase, backend):
-    circuit.append(gate, [0])
-    circuit_ser = backend.serialize_circuit(circuit)
-    assert len(circuit_ser.instructions) == 1
-    instr = circuit_ser.instructions[0]
-    assert instr.name == 'prx'
-    assert instr.qubits == ('0',)
-    # Serialized angles should be in full turns
-    assert instr.args['angle_t'] == expected_angle
-    assert instr.args['phase_t'] == expected_phase
-
-
-@pytest.mark.parametrize(
-    'gate, expected_angle, expected_phase',
-    [
-        (XGate(), 1 / 2, 0),
-        (RXGate(theta=np.pi / 2), 1 / 4, 0),
-        (RXGate(theta=2 * np.pi / 3), 1 / 3, 0),
-        (YGate(), 1 / 2, 1 / 4),
-        (RYGate(theta=np.pi / 2), 1 / 4, 1 / 4),
-        (RYGate(theta=2 * np.pi / 3), 1 / 3, 1 / 4),
-    ],
-)
-def test_serialize_circuit_maps_x_rx_y_ry_gates(backend, circuit, gate, expected_angle, expected_phase):
-    circuit.append(gate, [0])
-    circuit_ser = backend.serialize_circuit(circuit)
-    assert len(circuit_ser.instructions) == 1
-    instr = circuit_ser.instructions[0]
-    assert instr.name == 'prx'
-    assert instr.qubits == ('0',)
-    assert instr.args['angle_t'] == expected_angle
-    assert instr.args['phase_t'] == expected_phase
-
-
-def test_serialize_circuit_maps_cz_gate(circuit, backend):
-    circuit.cz(0, 2)
-    circuit_ser = backend.serialize_circuit(circuit)
-    assert len(circuit_ser.instructions) == 1
-    assert circuit_ser.instructions[0].name == 'cz'
-    assert circuit_ser.instructions[0].qubits == ('0', '2')
-    assert circuit_ser.instructions[0].args == {}
-
-
-def test_serialize_circuit_maps_individual_measurements(circuit, backend):
-    circuit.measure(0, 0)
-    circuit.measure(1, 1)
-    circuit.measure(2, 2)
-    circuit_ser = backend.serialize_circuit(circuit)
-    assert len(circuit_ser.instructions) == 3
-    for i, instruction in enumerate(circuit_ser.instructions):
-        assert instruction.name == 'measure'
-        assert instruction.qubits == (f'{i}',)
-        assert instruction.args == {'key': f'c_3_0_{i}'}
-
-
-def test_serialize_circuit_batch_measurement(circuit, backend):
-    circuit.measure([0, 1, 2], [0, 1, 2])
-    circuit_ser = backend.serialize_circuit(circuit)
-    assert len(circuit_ser.instructions) == 3
-    for i, instruction in enumerate(circuit_ser.instructions):
-        assert instruction.name == 'measure'
-        assert instruction.qubits == (f'{i}',)
-        assert instruction.args == {'key': f'c_3_0_{i}'}
-
-
-def test_serialize_circuit_barrier(circuit, backend):
-    circuit.r(theta=np.pi, phi=0, qubit=0)
-    circuit.barrier([0, 1])
-    circuit_ser = backend.serialize_circuit(circuit)
-    assert len(circuit_ser.instructions) == 2
-    assert circuit_ser.instructions[1].name == 'barrier'
-    assert circuit_ser.instructions[1].qubits == ('0', '1')
-    assert circuit_ser.instructions[1].args == {}
-
-
-def test_serialize_circuit_id(circuit, backend):
-    circuit.r(theta=np.pi, phi=0, qubit=0)
-    circuit.id(0)
-    circuit_ser = backend.serialize_circuit(circuit)
-    assert len(circuit_ser.instructions) == 1
-    assert circuit_ser.instructions[0].name == 'prx'
-
-
-def test_transpile(backend, circuit):
-    circuit.h(0)
-    circuit.id(1)
-    circuit.cx(0, 1)
-    circuit.cx(1, 2)
-    circuit.cx(2, 0)
-
-    circuit_transpiled = transpile(circuit, backend=backend)
-    cmap = backend.coupling_map.get_edges()
-    for instr in circuit_transpiled.data:
-        instruction = instr.operation
-        qubits = instr.qubits
-        assert instruction.name in ('r', 'cz')
-        if instruction.name == 'cz':
-            idx1 = circuit_transpiled.find_bit(qubits[0]).index
-            idx2 = circuit_transpiled.find_bit(qubits[1]).index
-            assert ((idx1, idx2) in cmap) or ((idx2, idx1) in cmap)
-
-
-def test_run_non_native_circuit(backend, circuit, job_id, run_request):
-    circuit.h(0)
-    circuit.cx(0, 1)
-    circuit.cx(0, 2)
-
-    when(backend.client).create_run_request(...).thenReturn(run_request)
-    when(backend.client).submit_run_request(run_request).thenReturn(job_id)
-    transpiled_circuit = transpile(circuit, backend, optimization_level=0)
-    job = backend.run(transpiled_circuit)
-    assert isinstance(job, IQMJob)
-    assert job.job_id() == str(job_id)
-
-
-def test_run_single_circuit(backend, circuit, create_run_request_default_kwargs, job_id, run_request):
-    circuit.measure(0, 0)
-    circuit_ser = backend.serialize_circuit(circuit)
-    kwargs = create_run_request_default_kwargs | {'qubit_mapping': {'0': 'QB1'}}
-    when(backend.client).create_run_request([circuit_ser], **kwargs).thenReturn(run_request)
-    when(backend.client).submit_run_request(run_request).thenReturn(job_id)
-    job = backend.run(circuit)
-    assert isinstance(job, IQMJob)
-    assert job.job_id() == str(job_id)
-
-    # Should also work if the circuit is passed inside a list
-    job = backend.run([circuit])
-    assert isinstance(job, IQMJob)
-    assert job.job_id() == str(job_id)
-
-
-def test_run_sets_circuit_metadata_to_the_job(backend, run_request, job_id):
-    circuit_1 = QuantumCircuit(3)
-    circuit_1.cz(0, 1)
-    circuit_1.metadata = {'key1': 'value1', 'key2': 'value2'}
-    circuit_2 = QuantumCircuit(3)
-    circuit_2.cz(0, 1)
-    circuit_2.metadata = {'key1': 'value2', 'key2': 'value1'}
-    run_request.circuits = [backend.serialize_circuit(c) for c in [circuit_1, circuit_2]]
-    when(backend.client).create_run_request(...).thenReturn(run_request)
-    when(backend.client).submit_run_request(run_request).thenReturn(job_id)
-    job = backend.run([circuit_1, circuit_2], shots=10)
-    assert isinstance(job, IQMJob)
-    assert job.job_id() == str(job_id)
-    assert job.circuit_metadata == [circuit_1.metadata, circuit_2.metadata]
-
-
-@pytest.mark.parametrize('shots', [13, 978, 1137])
-def test_run_with_custom_number_of_shots(
-    backend, circuit, create_run_request_default_kwargs, job_id, shots, run_request
-):
-    # pylint: disable=too-many-arguments
-    circuit.measure(0, 0)
-    kwargs = create_run_request_default_kwargs | {'shots': shots, 'qubit_mapping': {'0': 'QB1'}}
-    when(backend.client).create_run_request(ANY, **kwargs).thenReturn(run_request)
-    when(backend.client).submit_run_request(run_request).thenReturn(job_id)
-    backend.run(circuit, shots=shots)
-
-
-@pytest.mark.parametrize(
-    'calibration_set_id', ['67e77465-d90e-4839-986e-9270f952b743', uuid.UUID('67e77465-d90e-4839-986e-9270f952b743')]
-)
-def test_run_with_custom_calibration_set_id(
-    linear_3q_architecture, circuit, create_run_request_default_kwargs, job_id, calibration_set_id, run_request
-):
-    # pylint: disable=too-many-arguments
-    architecture = DynamicQuantumArchitecture(
-        calibration_set_id=calibration_set_id,
-        qubits=linear_3q_architecture.qubits,
-        computational_resonators=linear_3q_architecture.computational_resonators,
-        gates=linear_3q_architecture.gates,
-    )
-    client = mock(IQMClient)
-    when(client).get_dynamic_quantum_architecture(calibration_set_id).thenReturn(architecture)
-
-    backend = IQMBackend(client, calibration_set_id=calibration_set_id)
-    circuit.measure(0, 0)
-    circuit_ser = backend.serialize_circuit(circuit)
-    kwargs = create_run_request_default_kwargs | {
-        'calibration_set_id': uuid.UUID('67e77465-d90e-4839-986e-9270f952b743'),
-        'qubit_mapping': {'0': 'QB1'},
-    }
-    when(backend.client).create_run_request([circuit_ser], **kwargs).thenReturn(run_request)
-    when(backend.client).submit_run_request(run_request).thenReturn(job_id)
-
-    backend.run([circuit])
-
-
-def test_run_with_duration_check_disabled(backend, circuit, create_run_request_default_kwargs, job_id, run_request):
-    circuit.measure(0, 0)
-    circuit_ser = backend.serialize_circuit(circuit)
-    options = CircuitCompilationOptions(max_circuit_duration_over_t2=0.0)
-    kwargs = create_run_request_default_kwargs | {'qubit_mapping': {'0': 'QB1'}, 'options': options}
-    when(backend.client).create_run_request([circuit_ser], **kwargs).thenReturn(run_request)
-    when(backend.client).submit_run_request(run_request).thenReturn(job_id)
-
-    backend.run([circuit], circuit_compilation_options=options)
-
-
-def test_run_uses_heralding_mode_none_by_default(
-    backend, circuit, create_run_request_default_kwargs, job_id, run_request
-):
-    circuit.measure(0, 0)
-    circuit_ser = backend.serialize_circuit(circuit)
-    kwargs = create_run_request_default_kwargs | {
-        'options': backend.options.circuit_compilation_options,
-        'qubit_mapping': {'0': 'QB1'},
-    }
-    when(backend.client).create_run_request([circuit_ser], **kwargs).thenReturn(run_request)
-    when(backend.client).submit_run_request(run_request).thenReturn(job_id)
-    backend.run([circuit])
-
-
-def test_run_with_heralding_mode_zeros(backend, circuit, create_run_request_default_kwargs, job_id, run_request):
-    circuit.measure(0, 0)
-    circuit_ser = backend.serialize_circuit(circuit)
-    options = CircuitCompilationOptions(heralding_mode=HeraldingMode.ZEROS)
-    kwargs = create_run_request_default_kwargs | {
-        'options': options,
-        'qubit_mapping': {'0': 'QB1'},
-    }
-    when(backend.client).create_run_request([circuit_ser], **kwargs).thenReturn(run_request)
-    when(backend.client).submit_run_request(run_request).thenReturn(job_id)
-    backend.run([circuit], circuit_compilation_options=options)
-
-
-# mypy: disable-error-code="attr-defined"
-def test_run_with_circuit_callback(backend, job_id, create_run_request_default_kwargs, run_request):
-    qc1 = QuantumCircuit(3)
-    qc1.measure_all()
-    qc2 = QuantumCircuit(3)
-    qc2.r(np.pi, 0.3, 0)
-    qc2.measure_all()
-
-    def sample_callback(circuits) -> None:
-        assert isinstance(circuits, Sequence)
-        assert all(isinstance(c, QuantumCircuit) for c in circuits)
-        assert len(circuits) == 2
-        assert circuits[0].name == qc1.name
-        assert circuits[1].name == qc2.name
-        sample_callback.called = True
-
-    sample_callback.called = False
-
-    kwargs = create_run_request_default_kwargs | {'qubit_mapping': {'0': 'QB1', '1': 'QB2', '2': 'QB3'}}
-    when(backend.client).create_run_request(ANY, **kwargs).thenReturn(run_request)
-    when(backend.client).submit_run_request(run_request).thenReturn(job_id)
-    backend.run([qc1, qc2], circuit_callback=sample_callback)
-    assert sample_callback.called is True
-
-
-def test_run_with_unknown_option(backend, circuit, job_id, run_request):
-    circuit.measure_all()
-    when(backend.client).create_run_request(...).thenReturn(run_request)
-    when(backend.client).submit_run_request(run_request).thenReturn(job_id)
-    with pytest.warns(Warning, match=r'Unknown backend option\(s\)'):
-        backend.run(circuit, to_option_or_not_to_option=17)
-
-
-def test_run_batch_of_circuits(backend, circuit, create_run_request_default_kwargs, job_id, run_request):
-    theta = Parameter('theta')
-    theta_range = np.linspace(0, 2 * np.pi, 3)
-    circuit.cz(0, 1)
-    circuit.r(theta, 0, 0)
-    circuit.cz(0, 1)
-    circuits = [circuit.assign_parameters({theta: t}) for t in theta_range]
-    circuits_serialized = [backend.serialize_circuit(circuit) for circuit in circuits]
-    kwargs = create_run_request_default_kwargs | {'qubit_mapping': {'0': 'QB1', '1': 'QB2'}}
-    when(backend.client).create_run_request(circuits_serialized, **kwargs).thenReturn(run_request)
-    when(backend.client).submit_run_request(run_request).thenReturn(job_id)
-
-    job = backend.run(circuits)
-    assert isinstance(job, IQMJob)
-    assert job.job_id() == str(job_id)
-
-
-def test_run_warns_if_default_calset_changed(adonis_architecture, circuit_2, job_id, run_request):
-    client = mock(IQMClient)
-    new_calset_id = uuid.uuid4()
-    new_arch = DynamicQuantumArchitecture(
-        calibration_set_id=new_calset_id,
-        qubits=adonis_architecture.qubits,
-        computational_resonators=adonis_architecture.computational_resonators,
-        gates=adonis_architecture.gates,
-    )
-    when(client).get_dynamic_quantum_architecture(None).thenReturn(adonis_architecture).thenReturn(new_arch)
-    when(client).create_run_request(...).thenReturn(run_request)
-    when(client).submit_run_request(run_request).thenReturn(job_id)
-
-    backend = IQMBackend(client)
-    with pytest.warns(
-        UserWarning,
-        match=f'default calibration set has changed from {adonis_architecture.calibration_set_id} to {new_calset_id}',
-    ):
-        backend.run(circuit_2)
-
-
-def test_error_on_empty_circuit_list(backend):
-    with pytest.raises(ValueError, match='Empty list of circuits submitted for execution.'):
-        backend.run([], shots=42)
-
-
-def test_close_client(backend):
-    when(backend.client).close_auth_session().thenReturn(True)
-    try:
-        backend.close_client()
-    except Exception as exc:  # pylint: disable=broad-except
-        assert False, f'backend raised an exception {exc} on .close_client()'
-
-
 def test_get_backend(linear_3q_architecture):
->>>>>>> 37d3374e
     url = 'http://some_url'
     when(IQMClient).get_dynamic_quantum_architecture(None).thenReturn(linear_3q_architecture)
 
@@ -507,10 +55,7 @@
     backend = provider.get_backend()
 
     assert isinstance(backend, IQMBackend)
-<<<<<<< HEAD
-=======
     assert backend.client._api.iqm_server_url == url
->>>>>>> 37d3374e
     assert backend.num_qubits == 3
     assert set(backend.coupling_map.get_edges()) == {(0, 1), (1, 0), (1, 2), (2, 1)}
     assert backend._calibration_set_id == linear_3q_architecture.calibration_set_id
@@ -534,10 +79,7 @@
     backend = provider.get_backend('facade_adonis')
 
     assert isinstance(backend, IQMFacadeBackend)
-<<<<<<< HEAD
-=======
     assert backend.client._api.iqm_server_url == url
->>>>>>> 37d3374e
     assert backend.num_qubits == 5
     assert set(backend.coupling_map.get_edges()) == adonis_coupling_map
 
@@ -552,7 +94,7 @@
         provider.get_backend('facade_adonis')
 
 
-def test_facade_backend_raises_error_on_remote_execution_fail(adonis_architecture, circuit_2, run_request):
+def test_facade_backend_raises_error_on_remote_execution_fail(adonis_architecture, circuit, run_request):
     url = 'http://some_url'
     result = {
         'status': 'failed',
@@ -562,7 +104,7 @@
                 'shots': 1024,
                 'circuits': [
                     {
-                        'name': 'circuit_2',
+                        'name': 'circuit',
                         'instructions': [{'name': 'measure', 'qubits': ['0'], 'args': {'key': 'm1'}}],
                     }
                 ],
@@ -581,4 +123,4 @@
     backend = provider.get_backend('facade_adonis')
 
     with pytest.raises(RuntimeError, match='Remote execution did not succeed'):
-        backend.run(circuit_2)+        backend.run(circuit)