# Copyright 2022 Qiskit on IQM developers
#
# Licensed under the Apache License, Version 2.0 (the "License");
# you may not use this file except in compliance with the License.
# You may obtain a copy of the License at
#
#     http://www.apache.org/licenses/LICENSE-2.0
#
# Unless required by applicable law or agreed to in writing, software
# distributed under the License is distributed on an "AS IS" BASIS,
# WITHOUT WARRANTIES OR CONDITIONS OF ANY KIND, either express or implied.
# See the License for the specific language governing permissions and
# limitations under the License.

"""Testing IQMJob.
"""
import uuid

import mockito
import pytest
<<<<<<< HEAD
from iqm_client import IQMClient, RunResult, RunStatus
=======
from iqm_client.iqm_client import IQMClient, RunResult, RunStatus, Status
>>>>>>> 5150e4a4
from mockito import mock, when
from qiskit import QuantumCircuit
from qiskit.providers import JobStatus
from qiskit.result import Counts
from qiskit.result import Result as QiskitResult

from qiskit_iqm import IQMBackend, IQMJob


@pytest.fixture()
def job():
    client = mock(IQMClient)
    backend = IQMBackend(client)
    return IQMJob(backend, str(uuid.uuid4()))


@pytest.fixture()
def iqm_result_single_register():
    return {
        'c_2_0_0': [[0], [1], [0], [1]],
        'c_2_0_1': [[1], [1], [1], [0]]
    }


@pytest.fixture()
def iqm_result_two_registers():
    return {
        'c_2_0_0': [[1], [0], [1], [0]],
        'c_2_0_1': [[1], [1], [0], [1]],
        'd_4_1_2': [[1], [1], [1], [1]]
    }


@pytest.fixture()
def iqm_metadata():
    return {
        'shots': 4,
        'circuits': [{'name': 'circuit_1', 'instructions': []}]
    }

def test_submit_raises(job):
    with pytest.raises(NotImplementedError, match='Instead, use IQMBackend.run to submit jobs.'):
        job.submit()


def test_cancel_raises(job):
    with pytest.raises(NotImplementedError, match='Canceling jobs is currently not supported.'):
        job.cancel()


def test_status_for_ready_result(job):
    job._result = [('circuit_1', ['11', '10', '10'])]
    assert job.status() == JobStatus.DONE
    result = job.result()
    assert isinstance(result, QiskitResult)
    assert result.get_memory() == ['11', '10', '10']


def test_status_done(job, iqm_metadata):
    client_result = RunResult(status=Status.READY, measurements=None, metadata=iqm_metadata)
    when(job._client).get_run_status(uuid.UUID(job.job_id())).thenReturn(client_result)
    assert job.status() == JobStatus.DONE
    assert job._result is None


def test_status_running(job):
    when(job._client).get_run_status(uuid.UUID(job.job_id())).thenReturn(RunStatus(status=Status.PENDING))
    assert job.status() == JobStatus.RUNNING


def test_status_fail(job):
    when(job._client).get_run_status(uuid.UUID(job.job_id())).thenReturn(RunStatus(status=Status.FAILED))
    assert job.status() == JobStatus.ERROR


def test_result(job, iqm_result_two_registers, iqm_metadata):
    client_result = RunResult(status=Status.READY, measurements=[iqm_result_two_registers], metadata=iqm_metadata)
    when(job._client).wait_for_results(uuid.UUID(job.job_id())).thenReturn(client_result)

    result = job.result()

    assert isinstance(result, QiskitResult)
    assert result.get_memory() == ['0100 11', '0100 10', '0100 01', '0100 10']
    assert result.get_counts() == Counts({'0100 11': 1, '0100 10': 2, '0100 01': 1})

    # Assert that repeated call does not query the client (i.e. works without calling the mocked wait_for_results)
    # and call to status() does not call any functions from client.
    result = job.result()
    assert isinstance(result, QiskitResult)
    assert job.status() == JobStatus.DONE
    mockito.verify(job._client, times=1).wait_for_results(uuid.UUID(job.job_id()))

def test_result_multiple_circuits(job, iqm_result_two_registers):
    iqm_metadata_multiple_circuits = {
        'shots': 4,
        'circuits': [{'name': 'circuit_1', 'instructions': []}, {'name': 'circuit_2', 'instructions': []}]
    }
    client_result = RunResult(
        status=Status.READY,
        measurements=[iqm_result_two_registers, iqm_result_two_registers],
        metadata=iqm_metadata_multiple_circuits
    )
    when(job._client).wait_for_results(uuid.UUID(job.job_id())).thenReturn(client_result)

    result = job.result()

    assert isinstance(result, QiskitResult)
    for circuit_idx in range(2):
        assert result.get_memory(circuit_idx) == ['0100 11', '0100 10', '0100 01', '0100 10']
        assert result.get_counts(circuit_idx) == Counts({'0100 11': 1, '0100 10': 2, '0100 01': 1})
    assert result.get_counts(QuantumCircuit(name='circuit_1')) == Counts({'0100 11': 1, '0100 10': 2, '0100 01': 1})
    assert result.get_counts(QuantumCircuit(name='circuit_2')) == Counts({'0100 11': 1, '0100 10': 2, '0100 01': 1})<|MERGE_RESOLUTION|>--- conflicted
+++ resolved
@@ -18,11 +18,7 @@
 
 import mockito
 import pytest
-<<<<<<< HEAD
-from iqm_client import IQMClient, RunResult, RunStatus
-=======
-from iqm_client.iqm_client import IQMClient, RunResult, RunStatus, Status
->>>>>>> 5150e4a4
+from iqm_client import IQMClient, RunResult, RunStatus, Status
 from mockito import mock, when
 from qiskit import QuantumCircuit
 from qiskit.providers import JobStatus
@@ -62,6 +58,7 @@
         'shots': 4,
         'circuits': [{'name': 'circuit_1', 'instructions': []}]
     }
+
 
 def test_submit_raises(job):
     with pytest.raises(NotImplementedError, match='Instead, use IQMBackend.run to submit jobs.'):
@@ -115,6 +112,7 @@
     assert job.status() == JobStatus.DONE
     mockito.verify(job._client, times=1).wait_for_results(uuid.UUID(job.job_id()))
 
+
 def test_result_multiple_circuits(job, iqm_result_two_registers):
     iqm_metadata_multiple_circuits = {
         'shots': 4,
