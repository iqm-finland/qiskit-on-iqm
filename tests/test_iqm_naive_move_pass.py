"""Testing IQM transpilation.
"""

from itertools import product

import numpy as np
import pytest
from qiskit.circuit import QuantumCircuit
from qiskit.circuit.library import QuantumVolume
from qiskit.compiler import transpile
from qiskit.quantum_info import Operator

from iqm.iqm_client import ExistingMoveHandlingOptions
from iqm.qiskit_iqm.iqm_circuit_validation import validate_circuit
<<<<<<< HEAD
from iqm.qiskit_iqm.iqm_naive_move_pass import _get_scheduling_method, transpile_to_IQM
=======
from iqm.qiskit_iqm.iqm_naive_move_pass import transpile_to_IQM
>>>>>>> 3817faa4
from iqm.qiskit_iqm.iqm_transpilation import IQMReplaceGateWithUnitaryPass
from iqm.qiskit_iqm.move_gate import MOVE_GATE_UNITARY, MoveGate

from .utils import capture_submitted_circuits, get_mocked_backend

<<<<<<< HEAD

def get_test_circuit(kind, size):
    """Generates a test circuit according to the kind and size."""
    if kind == "QuantumVolume":
        return QuantumVolume(size)
    if kind == "GHZ":
        qc = QuantumCircuit(size)
        qc.h(0)
        for i in range(size - 1):
            qc.cx(i, i + 1)
        return qc
    if kind == "MCM":
        qc = QuantumCircuit(size, 2 * size)
        qc.h(0)
        for i in range(1, size):
            qc.cx(0, i)
            qc.measure(i, i)
        for i in range(size):
            qc.h(i)
            qc.measure(i, size + i)
            # Not using measure_all here because that was broken (SW-389)
        return qc
    raise ValueError(f"Unknown circuit kind: {kind}")
=======

def get_test_circuit(kind, size):
    """Generates a test circuit according to the kind and size."""
    if kind == "QuantumVolume":
        return QuantumVolume(size)
    if kind == "GHZ":
        qc = QuantumCircuit(size)
        qc.h(0)
        for i in range(size - 1):
            qc.cx(i, i + 1)
        return qc
    if kind == "MCM":
        qc = QuantumCircuit(size, 2 * size)
        qc.h(0)
        for i in range(1, size):
            qc.cx(0, i)
            qc.measure(i, i)
        for i in range(size):
            qc.h(i)
            qc.measure(i, size + i)
            # Not using measure_all here because that was broken (SW-389)
        return qc
    raise ValueError(f"Unknown circuit kind: {kind}")

>>>>>>> 3817faa4

@pytest.fixture()
def backend(request):
    """Fixture that returns a mocked backend."""
    return get_mocked_backend(request.getfixturevalue(request.param))[0]


@pytest.mark.parametrize(
    ("circuit_kind", "circuit_size", "backend", "transpile_method"),
    list(
        product(
            ["GHZ", "QuantumVolume", "MCM"],
            [2, None],  # Try a small circuit and the largest possible circuit
            ["move_architecture", "adonis_architecture", "hypothetical_fake_architecture"],
            ["transpiled_to_IQM", "qiskit_integration"],  # "qiskit" can be used for debugging
        )
    ),
    indirect=["backend"],
)
class TestTranspilation:
    """Test class for transpilation of circuits."""

    def transpile(self, optimization_level=0, transpile_seed=123, initial_layout=None):
        """Transpile the original circuit using the specified method."""
        transpile_method = self.transpile_method
        if transpile_method == "qiskit_integration":
            return transpile(
                self.original_circuit,
                self.backend,
                initial_layout=initial_layout,
                optimization_level=optimization_level,
                seed_transpiler=transpile_seed,
            )
        if transpile_method == "qiskit":
            return transpile(
                self.original_circuit,
                target=self.backend.target,
                optimization_level=optimization_level,
                initial_layout=initial_layout,
                seed_transpiler=transpile_seed,
            )
        if transpile_method == "transpiled_to_IQM":
            return transpile_to_IQM(
                self.original_circuit,
                self.backend,
                optimization_level=optimization_level,
                initial_layout=initial_layout,
                remove_final_rzs=False,
                seed_transpiler=transpile_seed,
            )
        raise ValueError(f"Unknown transpile method: {transpile_method}")

<<<<<<< HEAD
@pytest.fixture()
def backend(request):
    """Fixture that returns a mocked backend."""
    return get_mocked_backend(request.getfixturevalue(request.param))[0]


@pytest.mark.parametrize(
    ("circuit_kind", "circuit_size", "backend", "transpile_method"),
    list(
        product(
            ["GHZ", "QuantumVolume", "MCM"],
            [2, None],  # Try a small circuit and the largest possible circuit
            ["move_architecture", "adonis_architecture", "hypothetical_fake_architecture"],
            ["transpiled_to_IQM", "qiskit_integration"],  # "qiskit" can be used for debugging
        )
    ),
    indirect=["backend"],
)
class TestTranspilation:
    """Test class for transpilation of circuits."""

    def transpile(self, optimization_level=0, transpile_seed=123, initial_layout=None):
        """Transpile the original circuit using the specified method."""
        transpile_method = self.transpile_method
        if transpile_method == "qiskit_integration":
            return transpile(
                self.original_circuit,
                self.backend,
                initial_layout=initial_layout,
                optimization_level=optimization_level,
                seed_transpiler=transpile_seed,
            )
        if transpile_method == "qiskit":
            return transpile(
                self.original_circuit,
                target=self.backend.target,
                optimization_level=optimization_level,
                initial_layout=initial_layout,
                seed_transpiler=transpile_seed,
            )
        if transpile_method == "transpiled_to_IQM":
            return transpile_to_IQM(
                self.original_circuit,
                self.backend,
                optimization_level=optimization_level,
                initial_layout=initial_layout,
                remove_final_rzs=False,
                seed_transpiler=transpile_seed,
            )
        raise ValueError(f"Unknown transpile method: {transpile_method}")

    @pytest.fixture(autouse=True)
    def init_transpile(self, circuit_kind, circuit_size, backend, transpile_method):
        """Fixture that initializes the test class with shared data to speed up testing."""
        # pylint: disable=attribute-defined-outside-init
        # pylint: disable=redefined-outer-name
        self.transpile_method = transpile_method
        self.backend = backend
        self.circuit_kind = circuit_kind
        if circuit_size is None:
            circuit_size = self.backend.num_qubits
        if self.backend.num_qubits < circuit_size:
            pytest.skip("Circuit does not fit the device")
        self.original_circuit = get_test_circuit(circuit_kind, circuit_size)

=======
    @pytest.fixture(autouse=True)
    def init_transpile(self, circuit_kind, circuit_size, backend, transpile_method):
        """Fixture that initializes the test class with shared data to speed up testing."""
        # pylint: disable=attribute-defined-outside-init
        # pylint: disable=redefined-outer-name
        self.transpile_method = transpile_method
        self.backend = backend
        self.circuit_kind = circuit_kind
        if circuit_size is None:
            circuit_size = self.backend.num_qubits
        if self.backend.num_qubits < circuit_size:
            pytest.skip("Circuit does not fit the device")
        self.original_circuit = get_test_circuit(circuit_kind, circuit_size)

>>>>>>> 3817faa4
    def test_semantically_preserving(self):
        """Test that the transpiled circuit is semantically equivalent to the original one."""
        # Fix the dimension of the original circuit to agree with the transpiled_circuit
        if self.circuit_kind == "MCM":
            pytest.skip("Mid circuit measurements circuits cannot be turned into an Operator.")
        transpiled_circuit = self.transpile(optimization_level=0)

        assert transpiled_circuit.num_qubits == len(transpiled_circuit.layout.initial_layout)
        assert transpiled_circuit.num_qubits == len(transpiled_circuit.layout.final_layout)

        padded_circuit = QuantumCircuit(transpiled_circuit.num_qubits)
        padded_circuit.compose(self.original_circuit, range(self.original_circuit.num_qubits), inplace=True)
        circuit_operator = Operator.from_circuit(padded_circuit)
        if "move" in transpiled_circuit.count_ops():
            # Replace the move gate with the MOVE unitary.
            transpiled_circuit_without_moves = IQMReplaceGateWithUnitaryPass("move", MOVE_GATE_UNITARY)(
                transpiled_circuit
            )
            initial_layout = transpiled_circuit.layout.initial_layout if transpiled_circuit.layout else None
            final_layout = transpiled_circuit.layout.final_layout if transpiled_circuit.layout else None
            transpiled_operator = Operator.from_circuit(
                transpiled_circuit_without_moves,
                ignore_set_layout=True,
                layout=initial_layout,
                final_layout=final_layout,
            )
        else:
            transpiled_operator = Operator.from_circuit(transpiled_circuit, ignore_set_layout=False)

        assert circuit_operator.equiv(transpiled_operator)

    @pytest.mark.parametrize("optimization_level", [0, 1, 2, 3])
    def test_valid_circuit(self, optimization_level):
        """Test that transpiled circuit has gates that are allowed by the backend"""
        if self.transpile_method == "qiskit":
            pytest.skip("Qiskit transpiler does not insert MOVE gates, so circuit is probably invalid.")
        transpiled_circuit = self.transpile(optimization_level=optimization_level)
        validate_circuit(transpiled_circuit, self.backend)

    def test_transpiled_circuit_keeps_layout(self):
        """Test that the layout of the transpiled circuit is preserved."""
        layout = [
            int(qb)
            for qb in np.random.choice(range(self.backend.num_qubits), self.original_circuit.num_qubits, replace=False)
        ]
        transpiled_circuit = self.transpile(initial_layout=layout, optimization_level=3)
        assert all(x == y for x, y in zip(transpiled_circuit.layout.initial_layout.get_physical_bits(), layout))
<<<<<<< HEAD


=======


>>>>>>> 3817faa4
@pytest.mark.parametrize(
    "backend,restriction",
    [
        ("adonis_architecture", ["QB4", "QB3", "QB1"]),
<<<<<<< HEAD
        ("ndonis_architecture", ["QB5", "QB3", "QB1", "CR1"]),
=======
        ("ndonis_architecture", ["QB5", "QB3", "QB1", "COMP_R"]),
>>>>>>> 3817faa4
    ],
    indirect=["backend"],
)
def test_transpiling_with_restricted_qubits(backend, restriction):
    """Test that the transpiled circuit only uses the qubits specified in the restriction."""
    # pylint: disable=redefined-outer-name
    n_qubits = 3
    circuit = QuantumVolume(n_qubits, seed=42)
    # Test both a FakeBackend and a mocked IQM backend.
    # NOTE the mocked client in the backend does not work nicely with pytest.mark.parametrize which causes a
    # requests.exceptions.ConnectionError: HTTPConnectionPool error when getting the DQA rather than returning the mock.
    restriction_idxs = [backend.qubit_name_to_index(qubit) for qubit in restriction]
    for restricted in [restriction, restriction_idxs]:
        transpiled_circuit = transpile_to_IQM(
            circuit,
            backend=backend,
            restrict_to_qubits=restricted,
            existing_moves_handling=ExistingMoveHandlingOptions.KEEP,
<<<<<<< HEAD
        )
        validate_circuit(transpiled_circuit, backend, qubit_mapping=dict(enumerate(restriction)))
        assert transpiled_circuit.num_qubits == len(restricted)
        if hasattr(backend, "client"):
            # Check that the run doesn"t fail.
            capture_submitted_circuits()
            backend.run(transpiled_circuit, shots=1, qubit_mapping=dict(enumerate(restriction)))


def test_transpile_empty_optimized_circuit(ndonis_architecture):
    """In case the circuit is optimized to an empty circuit by the transpiler, it should not raise an error."""
    # pylint: disable=redefined-outer-name
    backend = get_mocked_backend(ndonis_architecture)[0]
    qc = QuantumCircuit(2)
    qc.append(MoveGate(), [0, 1])
    qc.append(MoveGate(), [0, 1])
    transpiled_circuit = transpile_to_IQM(qc, backend, existing_moves_handling=ExistingMoveHandlingOptions.REMOVE)
    assert len(transpiled_circuit) == 0

    transpiled_circuit = transpile(QuantumCircuit(), backend)
    assert len(transpiled_circuit) == 0


@pytest.mark.parametrize(
    ("remove_final_rzz", "ignore_barriers", "existing_moves_handling"),
    list(
        product(
            [True, False],
            [True, False],
            [
                None,
                ExistingMoveHandlingOptions.KEEP,
                ExistingMoveHandlingOptions.REMOVE,
                ExistingMoveHandlingOptions.TRUST,
            ],
        )
    ),
)
def test_get_scheduling_method(remove_final_rzz, ignore_barriers, existing_moves_handling):
    scheduling = _get_scheduling_method(False, False, remove_final_rzz, ignore_barriers, existing_moves_handling)
    assert scheduling == "default"

    scheduling = _get_scheduling_method(False, True, remove_final_rzz, ignore_barriers, existing_moves_handling)
    assert scheduling.startswith("only_rz_optimization")

    scheduling = _get_scheduling_method(True, False, remove_final_rzz, ignore_barriers, existing_moves_handling)
    assert scheduling.startswith("only_move_routing")

    if existing_moves_handling:
        if remove_final_rzz is False:
            with pytest.raises(ValueError):
                _get_scheduling_method(True, True, remove_final_rzz, ignore_barriers, existing_moves_handling)
        elif remove_final_rzz and ignore_barriers:
            with pytest.raises(ValueError):
                _get_scheduling_method(True, True, remove_final_rzz, ignore_barriers, existing_moves_handling)
        else:
            scheduling = _get_scheduling_method(True, True, remove_final_rzz, ignore_barriers, existing_moves_handling)
            assert scheduling.startswith("move_routing")
    else:
        scheduling = _get_scheduling_method(True, True, remove_final_rzz, ignore_barriers, existing_moves_handling)
        assert scheduling.startswith("move_routing")
=======
        )
        validate_circuit(transpiled_circuit, backend, qubit_mapping=dict(enumerate(restriction)))
        assert transpiled_circuit.num_qubits == len(restricted)
        if hasattr(backend, "client"):
            # Check that the run doesn"t fail.
            capture_submitted_circuits()
            backend.run(transpiled_circuit, shots=1, qubit_mapping=dict(enumerate(restriction)))


def test_transpile_empty_optimized_circuit(ndonis_architecture):
    """In case the circuit is optimized to an empty circuit by the transpiler, it should not raise an error."""
    # pylint: disable=redefined-outer-name
    backend = get_mocked_backend(ndonis_architecture)[0]
    qc = QuantumCircuit(2)
    qc.append(MoveGate(), [0, 1])
    qc.append(MoveGate(), [0, 1])
    transpiled_circuit = transpile_to_IQM(qc, backend, existing_moves_handling=ExistingMoveHandlingOptions.REMOVE)
    assert len(transpiled_circuit) == 0

    transpiled_circuit = transpile(QuantumCircuit(), backend)
    assert len(transpiled_circuit) == 0
>>>>>>> 3817faa4
<|MERGE_RESOLUTION|>--- conflicted
+++ resolved
@@ -12,17 +12,12 @@
 
 from iqm.iqm_client import ExistingMoveHandlingOptions
 from iqm.qiskit_iqm.iqm_circuit_validation import validate_circuit
-<<<<<<< HEAD
 from iqm.qiskit_iqm.iqm_naive_move_pass import _get_scheduling_method, transpile_to_IQM
-=======
-from iqm.qiskit_iqm.iqm_naive_move_pass import transpile_to_IQM
->>>>>>> 3817faa4
 from iqm.qiskit_iqm.iqm_transpilation import IQMReplaceGateWithUnitaryPass
 from iqm.qiskit_iqm.move_gate import MOVE_GATE_UNITARY, MoveGate
 
 from .utils import capture_submitted_circuits, get_mocked_backend
 
-<<<<<<< HEAD
 
 def get_test_circuit(kind, size):
     """Generates a test circuit according to the kind and size."""
@@ -46,32 +41,6 @@
             # Not using measure_all here because that was broken (SW-389)
         return qc
     raise ValueError(f"Unknown circuit kind: {kind}")
-=======
-
-def get_test_circuit(kind, size):
-    """Generates a test circuit according to the kind and size."""
-    if kind == "QuantumVolume":
-        return QuantumVolume(size)
-    if kind == "GHZ":
-        qc = QuantumCircuit(size)
-        qc.h(0)
-        for i in range(size - 1):
-            qc.cx(i, i + 1)
-        return qc
-    if kind == "MCM":
-        qc = QuantumCircuit(size, 2 * size)
-        qc.h(0)
-        for i in range(1, size):
-            qc.cx(0, i)
-            qc.measure(i, i)
-        for i in range(size):
-            qc.h(i)
-            qc.measure(i, size + i)
-            # Not using measure_all here because that was broken (SW-389)
-        return qc
-    raise ValueError(f"Unknown circuit kind: {kind}")
-
->>>>>>> 3817faa4
 
 @pytest.fixture()
 def backend(request):
@@ -124,58 +93,6 @@
             )
         raise ValueError(f"Unknown transpile method: {transpile_method}")
 
-<<<<<<< HEAD
-@pytest.fixture()
-def backend(request):
-    """Fixture that returns a mocked backend."""
-    return get_mocked_backend(request.getfixturevalue(request.param))[0]
-
-
-@pytest.mark.parametrize(
-    ("circuit_kind", "circuit_size", "backend", "transpile_method"),
-    list(
-        product(
-            ["GHZ", "QuantumVolume", "MCM"],
-            [2, None],  # Try a small circuit and the largest possible circuit
-            ["move_architecture", "adonis_architecture", "hypothetical_fake_architecture"],
-            ["transpiled_to_IQM", "qiskit_integration"],  # "qiskit" can be used for debugging
-        )
-    ),
-    indirect=["backend"],
-)
-class TestTranspilation:
-    """Test class for transpilation of circuits."""
-
-    def transpile(self, optimization_level=0, transpile_seed=123, initial_layout=None):
-        """Transpile the original circuit using the specified method."""
-        transpile_method = self.transpile_method
-        if transpile_method == "qiskit_integration":
-            return transpile(
-                self.original_circuit,
-                self.backend,
-                initial_layout=initial_layout,
-                optimization_level=optimization_level,
-                seed_transpiler=transpile_seed,
-            )
-        if transpile_method == "qiskit":
-            return transpile(
-                self.original_circuit,
-                target=self.backend.target,
-                optimization_level=optimization_level,
-                initial_layout=initial_layout,
-                seed_transpiler=transpile_seed,
-            )
-        if transpile_method == "transpiled_to_IQM":
-            return transpile_to_IQM(
-                self.original_circuit,
-                self.backend,
-                optimization_level=optimization_level,
-                initial_layout=initial_layout,
-                remove_final_rzs=False,
-                seed_transpiler=transpile_seed,
-            )
-        raise ValueError(f"Unknown transpile method: {transpile_method}")
-
     @pytest.fixture(autouse=True)
     def init_transpile(self, circuit_kind, circuit_size, backend, transpile_method):
         """Fixture that initializes the test class with shared data to speed up testing."""
@@ -190,22 +107,6 @@
             pytest.skip("Circuit does not fit the device")
         self.original_circuit = get_test_circuit(circuit_kind, circuit_size)
 
-=======
-    @pytest.fixture(autouse=True)
-    def init_transpile(self, circuit_kind, circuit_size, backend, transpile_method):
-        """Fixture that initializes the test class with shared data to speed up testing."""
-        # pylint: disable=attribute-defined-outside-init
-        # pylint: disable=redefined-outer-name
-        self.transpile_method = transpile_method
-        self.backend = backend
-        self.circuit_kind = circuit_kind
-        if circuit_size is None:
-            circuit_size = self.backend.num_qubits
-        if self.backend.num_qubits < circuit_size:
-            pytest.skip("Circuit does not fit the device")
-        self.original_circuit = get_test_circuit(circuit_kind, circuit_size)
-
->>>>>>> 3817faa4
     def test_semantically_preserving(self):
         """Test that the transpiled circuit is semantically equivalent to the original one."""
         # Fix the dimension of the original circuit to agree with the transpiled_circuit
@@ -253,22 +154,15 @@
         ]
         transpiled_circuit = self.transpile(initial_layout=layout, optimization_level=3)
         assert all(x == y for x, y in zip(transpiled_circuit.layout.initial_layout.get_physical_bits(), layout))
-<<<<<<< HEAD
-
-
-=======
-
-
->>>>>>> 3817faa4
+
+
+
+
 @pytest.mark.parametrize(
     "backend,restriction",
     [
         ("adonis_architecture", ["QB4", "QB3", "QB1"]),
-<<<<<<< HEAD
         ("ndonis_architecture", ["QB5", "QB3", "QB1", "CR1"]),
-=======
-        ("ndonis_architecture", ["QB5", "QB3", "QB1", "COMP_R"]),
->>>>>>> 3817faa4
     ],
     indirect=["backend"],
 )
@@ -287,7 +181,6 @@
             backend=backend,
             restrict_to_qubits=restricted,
             existing_moves_handling=ExistingMoveHandlingOptions.KEEP,
-<<<<<<< HEAD
         )
         validate_circuit(transpiled_circuit, backend, qubit_mapping=dict(enumerate(restriction)))
         assert transpiled_circuit.num_qubits == len(restricted)
@@ -348,27 +241,4 @@
             assert scheduling.startswith("move_routing")
     else:
         scheduling = _get_scheduling_method(True, True, remove_final_rzz, ignore_barriers, existing_moves_handling)
-        assert scheduling.startswith("move_routing")
-=======
-        )
-        validate_circuit(transpiled_circuit, backend, qubit_mapping=dict(enumerate(restriction)))
-        assert transpiled_circuit.num_qubits == len(restricted)
-        if hasattr(backend, "client"):
-            # Check that the run doesn"t fail.
-            capture_submitted_circuits()
-            backend.run(transpiled_circuit, shots=1, qubit_mapping=dict(enumerate(restriction)))
-
-
-def test_transpile_empty_optimized_circuit(ndonis_architecture):
-    """In case the circuit is optimized to an empty circuit by the transpiler, it should not raise an error."""
-    # pylint: disable=redefined-outer-name
-    backend = get_mocked_backend(ndonis_architecture)[0]
-    qc = QuantumCircuit(2)
-    qc.append(MoveGate(), [0, 1])
-    qc.append(MoveGate(), [0, 1])
-    transpiled_circuit = transpile_to_IQM(qc, backend, existing_moves_handling=ExistingMoveHandlingOptions.REMOVE)
-    assert len(transpiled_circuit) == 0
-
-    transpiled_circuit = transpile(QuantumCircuit(), backend)
-    assert len(transpiled_circuit) == 0
->>>>>>> 3817faa4
+        assert scheduling.startswith("move_routing")