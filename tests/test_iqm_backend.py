--- conflicted
+++ resolved
@@ -19,11 +19,7 @@
 
 import numpy as np
 import pytest
-<<<<<<< HEAD
-from iqm_client import IQMClient
-=======
-from iqm_client.iqm_client import IQMClient, SingleQubitMapping
->>>>>>> 5150e4a4
+from iqm_client import IQMClient, SingleQubitMapping
 from mockito import mock, when
 from qiskit import QuantumCircuit
 from qiskit.circuit import Parameter
@@ -59,12 +55,7 @@
     circuit_ser = serialize_circuit(circuit)
     some_id = uuid.uuid4()
     shots = 10
-<<<<<<< HEAD
-    when(backend.client).submit_circuit(circuit_ser, [], settings=None, shots=shots).thenReturn(some_id)
-=======
-    when(backend.client).submit_circuits([circuit_ser], [], shots=shots).thenReturn(some_id)
->>>>>>> 5150e4a4
-
+    when(backend.client).submit_circuits([circuit_ser], [], settings=None, shots=shots).thenReturn(some_id)
     job = backend.run(circuit, qubit_mapping={}, shots=shots)
     assert isinstance(job, IQMJob)
     assert job.job_id() == str(some_id)
@@ -74,28 +65,26 @@
     assert isinstance(job, IQMJob)
     assert job.job_id() == str(some_id)
 
-<<<<<<< HEAD
-    # Should raise exception if more than one circuit is present in the list
-    with pytest.raises(ValueError):
-        backend.run([circuit, circuit])
-
 
 def test_run_with_non_default_settings(backend):
-=======
-def test_run_circuit_with_qubit_mapping(backend):
->>>>>>> 5150e4a4
     circuit = QuantumCircuit(1, 1)
     circuit.measure(0, 0)
     circuit_ser = serialize_circuit(circuit)
     some_id = uuid.uuid4()
     shots = 10
-<<<<<<< HEAD
     settings_path = os.path.join(os.path.dirname(__file__), "resources", "test_settings.json")
     expected_settings = {"setting1": 5}
     when(backend.client).submit_circuit(circuit_ser, [], settings=expected_settings, shots=shots).thenReturn(some_id)
 
     backend.run(circuit, qubit_mapping={}, shots=shots, settings_path=settings_path)
-=======
+
+
+def test_run_circuit_with_qubit_mapping(backend):
+    circuit = QuantumCircuit(1, 1)
+    circuit.measure(0, 0)
+    circuit_ser = serialize_circuit(circuit)
+    some_id = uuid.uuid4()
+    shots = 10
     when(backend.client).submit_circuits(
         [circuit_ser],
         [SingleQubitMapping(logical_name='qubit_0', physical_name='QB1')],
@@ -105,6 +94,7 @@
     job = backend.run(circuit, qubit_mapping={circuit.qubits[0]: 'QB1'}, shots=shots)
     assert isinstance(job, IQMJob)
     assert job.job_id() == str(some_id)
+
 
 def test_run_batch_of_circuits(backend):
     qc = QuantumCircuit(2)
@@ -134,11 +124,11 @@
     assert isinstance(job, IQMJob)
     assert job.job_id() == str(some_id)
 
+
 def test_error_on_empty_circuit_list(backend):
     with pytest.raises(ValueError, match='Empty list of circuits submitted for execution.'):
         backend.run(
             [],
             qubit_mapping={},
             shots=42
-        )
->>>>>>> 5150e4a4
+        )