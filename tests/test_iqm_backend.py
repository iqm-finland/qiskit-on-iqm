# Copyright 2022-2024 Qiskit on IQM developers
#
# Licensed under the Apache License, Version 2.0 (the "License");
# you may not use this file except in compliance with the License.
# You may obtain a copy of the License at
#
#     http://www.apache.org/licenses/LICENSE-2.0
#
# Unless required by applicable law or agreed to in writing, software
# distributed under the License is distributed on an "AS IS" BASIS,
# WITHOUT WARRANTIES OR CONDITIONS OF ANY KIND, either express or implied.
# See the License for the specific language governing permissions and
# limitations under the License.

"""Testing IQMBackend.
"""
from collections.abc import Sequence
import re
import uuid

from mockito import ANY, expect, mock, unstub, verifyNoUnwantedInteractions, when
import numpy as np
import pytest
from qiskit import QuantumCircuit, transpile
from qiskit.circuit import ClassicalRegister, Parameter, QuantumRegister
from qiskit.circuit.library import CZGate, RGate, RXGate, RYGate, XGate, YGate

from iqm.iqm_client import CircuitCompilationOptions, CircuitValidationError, HeraldingMode, IQMClient, RunRequest
from iqm.qiskit_iqm.iqm_provider import IQMBackend, IQMJob


<<<<<<< HEAD
@pytest.fixture
def backend(linear_architecture_3q):
    client = mock(IQMClient)
    when(client).get_quantum_architecture().thenReturn(linear_architecture_3q)
    return IQMBackend(client)
=======
class DummyIQMBackend(IQMBackendBase):
    """Dummy implementation for abstract methods of IQMBackend, so that instances can be created
    and the rest of functionality tested."""
>>>>>>> 37d3374e


@pytest.fixture
def circuit():
    return QuantumCircuit(3, 3)


@pytest.fixture
def create_run_request_default_kwargs() -> dict:
    return {'qubit_mapping': None, 'calibration_set_id': None, 'shots': 1024, 'options': ANY}


@pytest.fixture
<<<<<<< HEAD
def job_id():
    return uuid.uuid4()


@pytest.fixture
def run_request():
    run_request = mock(RunRequest)
    run_request.circuits = []
    run_request.shots = 1
    return run_request


def test_default_options(backend):
    assert backend.options.shots == 1024
    assert backend.options.calibration_set_id is None
    for k, v in backend.options.circuit_compilation_options.__dict__.items():
        assert v == CircuitCompilationOptions().__dict__[k]
    assert backend.options.circuit_compilation_options
    assert backend.options.circuit_callback is None


def test_backend_name(backend):
    assert re.match(r'IQM(.*)Backend', backend.name)


def test_retrieve_job(backend):
    job = backend.retrieve_job('a job id')
    assert job.backend() == backend
    assert job.job_id() == 'a job id'


def test_default_max_circuits(backend):
    assert backend.max_circuits is None


def test_set_max_circuits(backend):
    assert backend.max_circuits is None

    backend.max_circuits = 17
    assert backend.max_circuits == 17

    backend.max_circuits = 168
    assert backend.max_circuits == 168


def test_qubit_name_to_index_to_qubit_name(adonis_architecture_shuffled_names):
    client = mock(IQMClient)
    when(client).get_quantum_architecture().thenReturn(adonis_architecture_shuffled_names)
    backend = IQMBackend(client)
=======
def backend(linear_3q_architecture):
    return DummyIQMBackend(linear_3q_architecture)


def test_qubit_name_to_index_to_qubit_name(adonis_shuffled_names_architecture):
    backend = DummyIQMBackend(adonis_shuffled_names_architecture)
>>>>>>> 37d3374e

    correct_idx_name_associations = set(enumerate(['QB1', 'QB2', 'QB3', 'QB4', 'QB5']))
    assert all(backend.index_to_qubit_name(idx) == name for idx, name in correct_idx_name_associations)
    assert all(backend.qubit_name_to_index(name) == idx for idx, name in correct_idx_name_associations)

    assert backend.index_to_qubit_name(7) is None
    assert backend.qubit_name_to_index('Alice') is None


def test_serialize_circuit_raises_error_for_non_transpiled_circuit(circuit, linear_architecture_3q):
    client = IQMClient(url='http://some_url')
    client._token_manager = None  # Do not use authentication
    when(client).get_quantum_architecture().thenReturn(linear_architecture_3q)
    backend = IQMBackend(client)
    circuit = QuantumCircuit(3)
    circuit.cz(0, 2)
    with pytest.raises(
        CircuitValidationError, match=re.escape("'0', '2') = ('QB1', 'QB3') not allowed as locus for cz")
    ):
        backend.run(circuit)


def test_serialize_circuit_raises_error_for_unsupported_instruction(backend, circuit):
    circuit.sx(0)
    with pytest.raises(ValueError, match=f"Instruction 'sx' in the circuit '{circuit.name}' is not natively supported"):
        backend.serialize_circuit(circuit)


def test_serialize_circuit_does_not_raise_for_x_rx_y_ry(backend, circuit):
    circuit.x(0)
    circuit.rx(0.123, 0)
    circuit.y(0)
    circuit.ry(0.321, 0)
    backend.serialize_circuit(circuit)


def test_serialize_circuit_raises_error_for_unsupported_metadata(backend, circuit):
    circuit.append(RGate(theta=np.pi, phi=0), [0])
    circuit.metadata = {'some-key': complex(1.0, 2.0)}
    with pytest.warns(UserWarning):
        serialized_circuit = backend.serialize_circuit(circuit)
    assert serialized_circuit.metadata is None


@pytest.mark.parametrize(
    'gate, expected_angle, expected_phase',
    [
        (RGate(theta=np.pi, phi=0), 1 / 2, 0),
        (RGate(theta=0, phi=np.pi), 0, 1 / 2),
        (RGate(theta=0, phi=2 * np.pi), 0, 1),
        (RGate(theta=2 * np.pi, phi=np.pi), 1, 1 / 2),
    ],
)
def test_serialize_circuit_maps_r_gate(circuit, gate, expected_angle, expected_phase, backend):
    circuit.append(gate, [0])
    circuit_ser = backend.serialize_circuit(circuit)
    assert len(circuit_ser.instructions) == 1
    instr = circuit_ser.instructions[0]
    assert instr.name == 'prx'
    assert instr.qubits == ('0',)
    # Serialized angles should be in full turns
    assert instr.args['angle_t'] == expected_angle
    assert instr.args['phase_t'] == expected_phase


@pytest.mark.parametrize(
    'gate, expected_angle, expected_phase',
    [
        (XGate(), 1 / 2, 0),
        (RXGate(theta=np.pi / 2), 1 / 4, 0),
        (RXGate(theta=2 * np.pi / 3), 1 / 3, 0),
        (YGate(), 1 / 2, 1 / 4),
        (RYGate(theta=np.pi / 2), 1 / 4, 1 / 4),
        (RYGate(theta=2 * np.pi / 3), 1 / 3, 1 / 4),
    ],
)
def test_serialize_circuit_maps_x_rx_y_ry_gates(backend, circuit, gate, expected_angle, expected_phase):
    circuit.append(gate, [0])
    circuit_ser = backend.serialize_circuit(circuit)
    assert len(circuit_ser.instructions) == 1
    instr = circuit_ser.instructions[0]
    assert instr.name == 'prx'
    assert instr.qubits == ('0',)
    assert instr.args['angle_t'] == expected_angle
    assert instr.args['phase_t'] == expected_phase


def test_serialize_circuit_maps_cz_gate(circuit, backend):
    circuit.cz(0, 2)
    circuit_ser = backend.serialize_circuit(circuit)
    assert len(circuit_ser.instructions) == 1
    assert circuit_ser.instructions[0].name == 'cz'
    assert circuit_ser.instructions[0].qubits == ('0', '2')
    assert circuit_ser.instructions[0].args == {}


def test_serialize_circuit_maps_individual_measurements(circuit, backend):
    circuit.measure(0, 0)
    circuit.measure(1, 1)
    circuit.measure(2, 2)
    circuit_ser = backend.serialize_circuit(circuit)
    assert len(circuit_ser.instructions) == 3
    for i, instruction in enumerate(circuit_ser.instructions):
        assert instruction.name == 'measure'
        assert instruction.qubits == (f'{i}',)
        key = f'c_3_0_{i}'
        assert instruction.args == {'key': key}


def test_serialize_circuit_batch_measurement(circuit, backend):
    circuit.measure([0, 1, 2], [0, 1, 2])
    circuit_ser = backend.serialize_circuit(circuit)
    assert len(circuit_ser.instructions) == 3
    for i, instruction in enumerate(circuit_ser.instructions):
        assert instruction.name == 'measure'
        assert instruction.qubits == (f'{i}',)
        key = f'c_3_0_{i}'
        assert instruction.args == {'key': key}


def test_serialize_circuit_barrier(circuit, backend):
    circuit.r(theta=np.pi, phi=0, qubit=0)
    circuit.barrier([0, 1])
    circuit_ser = backend.serialize_circuit(circuit)
    assert len(circuit_ser.instructions) == 2
    assert circuit_ser.instructions[1].name == 'barrier'
    assert circuit_ser.instructions[1].qubits == ('0', '1')
    assert circuit_ser.instructions[1].args == {}


def test_serialize_circuit_id(circuit, backend):
    circuit.r(theta=np.pi, phi=0, qubit=0)
    circuit.id(0)
    circuit_ser = backend.serialize_circuit(circuit)
    assert len(circuit_ser.instructions) == 1
    assert circuit_ser.instructions[0].name == 'prx'


def check_measure_cc_prx_pair(measure, cc_prx):
    """Makes sure the given measure instruction provides control to the given cc_prx instruction."""
    assert measure.name == 'measure'
    assert cc_prx.name == 'cc_prx'
    key = measure.args['key']
    assert measure.args['feedback_key'] == key
    assert cc_prx.args['feedback_key'] == key
    assert cc_prx.args['feedback_qubit'] == 'QB1'


@pytest.mark.parametrize(
    'gate',
    [
        XGate(),
        RXGate(theta=np.pi / 2),
        YGate(),
        RYGate(theta=np.pi / 3),
        RGate(theta=2 * np.pi / 3, phi=0.176),
    ],
)
def test_serialize_circuit_c_if_different_qubit(backend, gate):
    """Test that the c_if classical control method works with the supported gates."""
    q = QuantumRegister(2, 'q')
    control = ClassicalRegister(1, 'c')
    result = ClassicalRegister(2, 'r')
    qc = QuantumCircuit(q, control, result)

    # classically controlled gate on different qubit
    qc.measure(q[0], control[0])
    qc.append(gate.c_if(control, 1), [1])
    # final measurement
    qc.measure(q, result)

    circuit_ser = backend.serialize_circuit(qc)
    assert len(circuit_ser.instructions) == 4
    check_measure_cc_prx_pair(circuit_ser.instructions[0], circuit_ser.instructions[1])


@pytest.mark.parametrize(
    'gate',
    [
        XGate(),
        RXGate(theta=np.pi / 2),
        YGate(),
        RYGate(theta=np.pi / 3),
        RGate(theta=2 * np.pi / 3, phi=0.176),
    ],
)
def test_serialize_circuit_c_if_same_qubit(backend, gate):
    """Test that the c_if classical control method works with the supported gates."""
    q = QuantumRegister(2, 'q')
    control = ClassicalRegister(1, 'c')
    result = ClassicalRegister(2, 'r')
    qc = QuantumCircuit(q, control, result)

    # classically controlled gate on same qubit
    qc.measure(q[0], control[0])
    qc.append(gate.c_if(control, 1), [0])
    # final measurement
    qc.measure(q, result)

    circuit_ser = backend.serialize_circuit(qc)
    assert len(circuit_ser.instructions) == 4
    check_measure_cc_prx_pair(circuit_ser.instructions[0], circuit_ser.instructions[1])


@pytest.mark.parametrize(
    'gate, arity',
    [
        (CZGate(), 2),
    ],
)
def test_serialize_circuit_c_if_unsupported(backend, gate, arity):
    """Test that the c_if with unsupported gate gives an error."""
    q = QuantumRegister(2, 'q')
    control = ClassicalRegister(1, 'c')
    qc = QuantumCircuit(q, control)
    qc.measure(q[0], control[0])
    qc.append(gate.c_if(control, 1), list(range(arity)))

    with pytest.raises(ValueError, match='only supports conditionals on'):
        backend.serialize_circuit(qc)


@pytest.mark.parametrize('value', [0, 2, 100])
def test_serialize_circuit_c_if_bad_value(backend, value):
    """Test that the c_if with a control value != 1 gives an error."""
    q = QuantumRegister(2, 'q')
    control = ClassicalRegister(1, 'c')
    qc = QuantumCircuit(q, control)
    qc.measure(q[0], control[0])
    qc.x(q[0]).c_if(control, value)

    with pytest.raises(ValueError, match='only 1 is supported'):
        backend.serialize_circuit(qc)


@pytest.mark.parametrize('cbits', [2, 5])
def test_serialize_circuit_c_if_multiple_cbits(backend, cbits):
    """Test that the c_if using a classical register with more than one bit gives an error."""
    q = QuantumRegister(2, 'q')
    control = ClassicalRegister(cbits, 'c')
    qc = QuantumCircuit(q, control)
    qc.measure(q[0], control[0])
    qc.x(q[0]).c_if(control, 0)

    with pytest.raises(ValueError, match='conditioned on multiple bits'):
        backend.serialize_circuit(qc)


def test_transpile(backend, circuit):
    circuit.h(0)
    circuit.id(1)
    circuit.cx(0, 1)
    circuit.cx(1, 2)
    circuit.cx(2, 0)

    circuit_transpiled = transpile(circuit, backend=backend)
    cmap = backend.coupling_map.get_edges()
    for instr in circuit_transpiled.data:
        instruction = instr.operation
        qubits = instr.qubits
        assert instruction.name in ('r', 'cz')
        if instruction.name == 'cz':
            idx1 = circuit_transpiled.find_bit(qubits[0]).index
            idx2 = circuit_transpiled.find_bit(qubits[1]).index
<<<<<<< HEAD
            assert ((idx1, idx2) in cmap) or ((idx2, idx1) in cmap)


def test_run_non_native_circuit(backend, circuit, job_id, run_request):
    circuit.h(0)
    circuit.cx(0, 1)
    circuit.cx(0, 2)

    when(backend.client).create_run_request(...).thenReturn(run_request)
    when(backend.client).submit_run_request(run_request).thenReturn(job_id)
    transpiled_circuit = transpile(circuit, backend, optimization_level=0)
    job = backend.run(transpiled_circuit)
    assert isinstance(job, IQMJob)
    assert job.job_id() == str(job_id)


def test_run_single_circuit(backend, circuit, create_run_request_default_kwargs, job_id, run_request):
    circuit.measure(0, 0)
    circuit_ser = backend.serialize_circuit(circuit)
    kwargs = create_run_request_default_kwargs | {'qubit_mapping': {'0': 'QB1'}}
    when(backend.client).create_run_request([circuit_ser], **kwargs).thenReturn(run_request)
    when(backend.client).submit_run_request(run_request).thenReturn(job_id)
    job = backend.run(circuit)
    assert isinstance(job, IQMJob)
    assert job.job_id() == str(job_id)

    # Should also work if the circuit is passed inside a list
    job = backend.run([circuit])
    assert isinstance(job, IQMJob)
    assert job.job_id() == str(job_id)


def test_run_sets_circuit_metadata_to_the_job(backend, run_request, job_id):
    circuit_1 = QuantumCircuit(3)
    circuit_1.cz(0, 1)
    circuit_1.metadata = {'key1': 'value1', 'key2': 'value2'}
    circuit_2 = QuantumCircuit(3)
    circuit_2.cz(0, 1)
    circuit_2.metadata = {'key1': 'value2', 'key2': 'value1'}
    run_request.circuits = [backend.serialize_circuit(c) for c in [circuit_1, circuit_2]]
    when(backend.client).create_run_request(...).thenReturn(run_request)
    when(backend.client).submit_run_request(run_request).thenReturn(job_id)
    job = backend.run([circuit_1, circuit_2], shots=10)
    assert isinstance(job, IQMJob)
    assert job.job_id() == str(job_id)
    assert job.circuit_metadata == [circuit_1.metadata, circuit_2.metadata]


@pytest.mark.parametrize('shots', [13, 978, 1137])
def test_run_with_custom_number_of_shots(
    backend, circuit, create_run_request_default_kwargs, job_id, shots, run_request
):
    # pylint: disable=too-many-arguments
    circuit.measure(0, 0)
    kwargs = create_run_request_default_kwargs | {'shots': shots, 'qubit_mapping': {'0': 'QB1'}}
    when(backend.client).create_run_request(ANY, **kwargs).thenReturn(run_request)
    when(backend.client).submit_run_request(run_request).thenReturn(job_id)
    backend.run(circuit, shots=shots)


@pytest.mark.parametrize(
    'calibration_set_id', ['67e77465-d90e-4839-986e-9270f952b743', uuid.UUID('67e77465-d90e-4839-986e-9270f952b743')]
)
def test_run_with_custom_calibration_set_id(
    backend, circuit, create_run_request_default_kwargs, job_id, calibration_set_id, run_request
):
    # pylint: disable=too-many-arguments
    circuit.measure(0, 0)
    circuit_ser = backend.serialize_circuit(circuit)
    kwargs = create_run_request_default_kwargs | {
        'calibration_set_id': uuid.UUID('67e77465-d90e-4839-986e-9270f952b743'),
        'qubit_mapping': {'0': 'QB1'},
    }
    when(backend.client).create_run_request([circuit_ser], **kwargs).thenReturn(run_request)
    when(backend.client).submit_run_request(run_request).thenReturn(job_id)

    backend.run([circuit], calibration_set_id=calibration_set_id)


def test_run_with_duration_check_disabled(backend, circuit, create_run_request_default_kwargs, job_id, run_request):
    circuit.measure(0, 0)
    circuit_ser = backend.serialize_circuit(circuit)
    options = CircuitCompilationOptions(max_circuit_duration_over_t2=0.0)
    kwargs = create_run_request_default_kwargs | {'qubit_mapping': {'0': 'QB1'}, 'options': options}
    when(backend.client).create_run_request([circuit_ser], **kwargs).thenReturn(run_request)
    when(backend.client).submit_run_request(run_request).thenReturn(job_id)

    backend.run([circuit], circuit_compilation_options=options)


def test_run_uses_heralding_mode_none_by_default(
    backend, circuit, create_run_request_default_kwargs, job_id, run_request
):
    circuit.measure(0, 0)
    circuit_ser = backend.serialize_circuit(circuit)
    kwargs = create_run_request_default_kwargs | {
        'options': backend.options.circuit_compilation_options,
        'qubit_mapping': {'0': 'QB1'},
    }
    when(backend.client).create_run_request([circuit_ser], **kwargs).thenReturn(run_request)
    when(backend.client).submit_run_request(run_request).thenReturn(job_id)
    backend.run([circuit])


def test_run_with_heralding_mode_zeros(backend, circuit, create_run_request_default_kwargs, job_id, run_request):
    circuit.measure(0, 0)
    circuit_ser = backend.serialize_circuit(circuit)
    options = CircuitCompilationOptions(heralding_mode=HeraldingMode.ZEROS)
    kwargs = create_run_request_default_kwargs | {
        'options': options,
        'qubit_mapping': {'0': 'QB1'},
    }
    when(backend.client).create_run_request([circuit_ser], **kwargs).thenReturn(run_request)
    when(backend.client).submit_run_request(run_request).thenReturn(job_id)
    backend.run([circuit], circuit_compilation_options=options)


# mypy: disable-error-code="attr-defined"
def test_run_with_circuit_callback(backend, job_id, create_run_request_default_kwargs, run_request):
    qc1 = QuantumCircuit(3)
    qc1.measure_all()
    qc2 = QuantumCircuit(3)
    qc2.r(np.pi, 0.3, 0)
    qc2.measure_all()

    def sample_callback(circuits) -> None:
        assert isinstance(circuits, Sequence)
        assert all(isinstance(c, QuantumCircuit) for c in circuits)
        assert len(circuits) == 2
        assert circuits[0].name == qc1.name
        assert circuits[1].name == qc2.name
        sample_callback.called = True

    sample_callback.called = False

    kwargs = create_run_request_default_kwargs | {'qubit_mapping': {'0': 'QB1', '1': 'QB2', '2': 'QB3'}}
    when(backend.client).create_run_request(ANY, **kwargs).thenReturn(run_request)
    when(backend.client).submit_run_request(run_request).thenReturn(job_id)
    backend.run([qc1, qc2], circuit_callback=sample_callback)
    assert sample_callback.called is True


def test_run_with_unknown_option(backend, circuit, job_id, run_request):
    circuit.measure_all()
    when(backend.client).create_run_request(...).thenReturn(run_request)
    when(backend.client).submit_run_request(run_request).thenReturn(job_id)
    with pytest.warns(Warning, match=r'Unknown backend option\(s\)'):
        backend.run(circuit, to_option_or_not_to_option=17)


def test_run_batch_of_circuits(backend, circuit, create_run_request_default_kwargs, job_id, run_request):
    theta = Parameter('theta')
    theta_range = np.linspace(0, 2 * np.pi, 3)
    circuit.cz(0, 1)
    circuit.r(theta, 0, 0)
    circuit.cz(0, 1)
    circuits = [circuit.assign_parameters({theta: t}) for t in theta_range]
    circuits_serialized = [backend.serialize_circuit(circuit) for circuit in circuits]
    kwargs = create_run_request_default_kwargs | {'qubit_mapping': {'0': 'QB1', '1': 'QB2'}}
    when(backend.client).create_run_request(circuits_serialized, **kwargs).thenReturn(run_request)
    when(backend.client).submit_run_request(run_request).thenReturn(job_id)

    job = backend.run(circuits)
    assert isinstance(job, IQMJob)
    assert job.job_id() == str(job_id)


def test_error_on_empty_circuit_list(backend):
    with pytest.raises(ValueError, match='Empty list of circuits submitted for execution.'):
        backend.run([], shots=42)


def test_close_client(backend):
    when(backend.client).close_auth_session().thenReturn(True)
    try:
        backend.close_client()
    except Exception as exc:  # pylint: disable=broad-except
        assert False, f'backend raised an exception {exc} on .close_client()'


def test_create_run_request(backend, circuit, create_run_request_default_kwargs, run_request):
    options = {'optimization_level': 0}

    circuit.h(0)
    circuit.cx(0, 1)
    circuit.cx(0, 2)

    circuit_transpiled = transpile(circuit, backend, **options)
    circuit_serialized = backend.serialize_circuit(circuit_transpiled)
    kwargs = create_run_request_default_kwargs | {'qubit_mapping': {'0': 'QB1', '1': 'QB2', '2': 'QB3'}}

    # verifies that backend.create_run_request() and backend.run() call client.create_run_request() with same arguments
    expect(backend.client, times=2).create_run_request(
        [circuit_serialized],
        **kwargs,
    ).thenReturn(run_request)
    when(backend.client).submit_run_request(run_request).thenReturn(uuid.uuid4())

    assert backend.create_run_request(circuit_transpiled) == run_request
    backend.run(circuit_transpiled)

    verifyNoUnwantedInteractions()
    unstub()
=======
            assert ((idx1, idx2) in cmap) or ((idx2, idx1) in cmap)
>>>>>>> 37d3374e
<|MERGE_RESOLUTION|>--- conflicted
+++ resolved
@@ -25,35 +25,48 @@
 from qiskit.circuit import ClassicalRegister, Parameter, QuantumRegister
 from qiskit.circuit.library import CZGate, RGate, RXGate, RYGate, XGate, YGate
 
-from iqm.iqm_client import CircuitCompilationOptions, CircuitValidationError, HeraldingMode, IQMClient, RunRequest
+from iqm.iqm_client import (
+    APIConfig,
+    APIVariant,
+    CircuitCompilationOptions,
+    CircuitValidationError,
+    DynamicQuantumArchitecture,
+    HeraldingMode,
+    IQMClient,
+    RunRequest,
+)
+from iqm.qiskit_iqm.iqm_backend import IQMBackendBase
 from iqm.qiskit_iqm.iqm_provider import IQMBackend, IQMJob
 
 
-<<<<<<< HEAD
 @pytest.fixture
-def backend(linear_architecture_3q):
+def backend(linear_3q_architecture):
     client = mock(IQMClient)
-    when(client).get_quantum_architecture().thenReturn(linear_architecture_3q)
+    when(client).get_dynamic_quantum_architecture(None).thenReturn(linear_3q_architecture)
+    client._api = APIConfig(APIVariant.V1, 'http://some_url')
     return IQMBackend(client)
-=======
-class DummyIQMBackend(IQMBackendBase):
-    """Dummy implementation for abstract methods of IQMBackend, so that instances can be created
-    and the rest of functionality tested."""
->>>>>>> 37d3374e
-
 
 @pytest.fixture
 def circuit():
     return QuantumCircuit(3, 3)
 
-
 @pytest.fixture
-def create_run_request_default_kwargs() -> dict:
-    return {'qubit_mapping': None, 'calibration_set_id': None, 'shots': 1024, 'options': ANY}
-
+def circuit_2() -> QuantumCircuit:
+    circuit = QuantumCircuit(5)
+    circuit.cz(0, 1)
+    return circuit
 
 @pytest.fixture
-<<<<<<< HEAD
+def create_run_request_default_kwargs(linear_3q_architecture) -> dict:
+    return {
+        'qubit_mapping': None,
+        'calibration_set_id': linear_3q_architecture.calibration_set_id,
+        'shots': 1024,
+        'options': ANY,
+    }
+
+
+@pytest.fixture
 def job_id():
     return uuid.uuid4()
 
@@ -99,36 +112,18 @@
     assert backend.max_circuits == 168
 
 
-def test_qubit_name_to_index_to_qubit_name(adonis_architecture_shuffled_names):
-    client = mock(IQMClient)
-    when(client).get_quantum_architecture().thenReturn(adonis_architecture_shuffled_names)
-    backend = IQMBackend(client)
-=======
-def backend(linear_3q_architecture):
-    return DummyIQMBackend(linear_3q_architecture)
-
-
-def test_qubit_name_to_index_to_qubit_name(adonis_shuffled_names_architecture):
-    backend = DummyIQMBackend(adonis_shuffled_names_architecture)
->>>>>>> 37d3374e
-
-    correct_idx_name_associations = set(enumerate(['QB1', 'QB2', 'QB3', 'QB4', 'QB5']))
-    assert all(backend.index_to_qubit_name(idx) == name for idx, name in correct_idx_name_associations)
-    assert all(backend.qubit_name_to_index(name) == idx for idx, name in correct_idx_name_associations)
-
-    assert backend.index_to_qubit_name(7) is None
-    assert backend.qubit_name_to_index('Alice') is None
-
-
-def test_serialize_circuit_raises_error_for_non_transpiled_circuit(circuit, linear_architecture_3q):
+def test_serialize_circuit_raises_error_for_non_transpiled_circuit(circuit, linear_3q_architecture):
     client = IQMClient(url='http://some_url')
     client._token_manager = None  # Do not use authentication
-    when(client).get_quantum_architecture().thenReturn(linear_architecture_3q)
+    when(client).get_dynamic_quantum_architecture(None).thenReturn(linear_3q_architecture)
+    when(client).get_dynamic_quantum_architecture(linear_3q_architecture.calibration_set_id).thenReturn(
+        linear_3q_architecture
+    )
     backend = IQMBackend(client)
     circuit = QuantumCircuit(3)
     circuit.cz(0, 2)
     with pytest.raises(
-        CircuitValidationError, match=re.escape("'0', '2') = ('QB1', 'QB3') not allowed as locus for cz")
+        CircuitValidationError, match=re.escape("'0', '2') = ('QB1', 'QB3') is not allowed as locus for 'cz'")
     ):
         backend.run(circuit)
 
@@ -359,26 +354,6 @@
         backend.serialize_circuit(qc)
 
 
-def test_transpile(backend, circuit):
-    circuit.h(0)
-    circuit.id(1)
-    circuit.cx(0, 1)
-    circuit.cx(1, 2)
-    circuit.cx(2, 0)
-
-    circuit_transpiled = transpile(circuit, backend=backend)
-    cmap = backend.coupling_map.get_edges()
-    for instr in circuit_transpiled.data:
-        instruction = instr.operation
-        qubits = instr.qubits
-        assert instruction.name in ('r', 'cz')
-        if instruction.name == 'cz':
-            idx1 = circuit_transpiled.find_bit(qubits[0]).index
-            idx2 = circuit_transpiled.find_bit(qubits[1]).index
-<<<<<<< HEAD
-            assert ((idx1, idx2) in cmap) or ((idx2, idx1) in cmap)
-
-
 def test_run_non_native_circuit(backend, circuit, job_id, run_request):
     circuit.h(0)
     circuit.cx(0, 1)
@@ -437,22 +412,35 @@
 
 
 @pytest.mark.parametrize(
-    'calibration_set_id', ['67e77465-d90e-4839-986e-9270f952b743', uuid.UUID('67e77465-d90e-4839-986e-9270f952b743')]
-)
-def test_run_with_custom_calibration_set_id(
-    backend, circuit, create_run_request_default_kwargs, job_id, calibration_set_id, run_request
+    'calibration_set_id', [
+        '67e77465-d90e-4839-986e-9270f952b743',
+        uuid.UUID('67e77465-d90e-4839-986e-9270f952b743'),
+    ]
+)
+def test_backend_run_with_custom_calibration_set_id(
+    linear_3q_architecture, circuit, create_run_request_default_kwargs, job_id, calibration_set_id, run_request
 ):
     # pylint: disable=too-many-arguments
+    if not isinstance(calibration_set_id, uuid.UUID):
+        expected_id = uuid.UUID(calibration_set_id)
+    else:
+        expected_id = calibration_set_id
+
+    architecture = linear_3q_architecture.model_copy(deep=True, update={'calibration_set_id': expected_id})
+    client = mock(IQMClient)
+    when(client).get_dynamic_quantum_architecture(expected_id).thenReturn(architecture)
+
+    backend = IQMBackend(client, calibration_set_id=calibration_set_id)
     circuit.measure(0, 0)
     circuit_ser = backend.serialize_circuit(circuit)
     kwargs = create_run_request_default_kwargs | {
-        'calibration_set_id': uuid.UUID('67e77465-d90e-4839-986e-9270f952b743'),
+        'calibration_set_id': expected_id,
         'qubit_mapping': {'0': 'QB1'},
     }
     when(backend.client).create_run_request([circuit_ser], **kwargs).thenReturn(run_request)
     when(backend.client).submit_run_request(run_request).thenReturn(job_id)
 
-    backend.run([circuit], calibration_set_id=calibration_set_id)
+    backend.run([circuit])
 
 
 def test_run_with_duration_check_disabled(backend, circuit, create_run_request_default_kwargs, job_id, run_request):
@@ -543,6 +531,23 @@
     assert job.job_id() == str(job_id)
 
 
+def test_run_warns_if_default_calset_changed(adonis_architecture, circuit_2, job_id, run_request):
+    client = mock(IQMClient)
+    new_calset_id = uuid.uuid4()
+    new_arch = adonis_architecture.model_copy(deep=True, update={'calibration_set_id': new_calset_id})
+
+    when(client).get_dynamic_quantum_architecture(None).thenReturn(adonis_architecture).thenReturn(new_arch)
+    when(client).create_run_request(...).thenReturn(run_request)
+    when(client).submit_run_request(run_request).thenReturn(job_id)
+
+    backend = IQMBackend(client)
+    with pytest.warns(
+        UserWarning,
+        match=f'default calibration set has changed from {adonis_architecture.calibration_set_id} to {new_calset_id}',
+    ):
+        backend.run(circuit_2)
+
+
 def test_error_on_empty_circuit_list(backend):
     with pytest.raises(ValueError, match='Empty list of circuits submitted for execution.'):
         backend.run([], shots=42)
@@ -578,7 +583,4 @@
     backend.run(circuit_transpiled)
 
     verifyNoUnwantedInteractions()
-    unstub()
-=======
-            assert ((idx1, idx2) in cmap) or ((idx2, idx1) in cmap)
->>>>>>> 37d3374e
+    unstub()