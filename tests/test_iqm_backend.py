--- conflicted
+++ resolved
@@ -327,13 +327,6 @@
     with pytest.raises(ValueError, match='only supports conditionals on'):
         backend.serialize_circuit(qc)
 
-<<<<<<< HEAD
-    with pytest.raises(ValueError, match="Qubit index '7' is not part of the backend."):
-        backend.index_to_qubit_name(7)
-    with pytest.raises(ValueError, match="Qubit name 'Alice' is not part of the backend."):
-        backend.qubit_name_to_index('Alice')
-=======
->>>>>>> ddc263e1
 
 @pytest.mark.parametrize('value', [0, 2, 100])
 def test_serialize_circuit_c_if_bad_value(backend, value):
