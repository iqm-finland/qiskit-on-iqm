--- conflicted
+++ resolved
@@ -207,20 +207,12 @@
 
 @pytest.fixture
 def adonis_coupling_map():
-<<<<<<< HEAD
-    return {(0, 2), (1, 2), (3, 2), (4, 2), (2, 0), (2, 1), (2, 3), (2, 4)}
-=======
     return {(0, 2), (1, 2), (3, 2), (4, 2)}
->>>>>>> 5fd22e3e
 
 
 @pytest.fixture
 def deneb_coupling_map():
-<<<<<<< HEAD
-    return {(1, 6), (6, 1), (2, 6), (6, 2), (3, 6), (6, 3), (4, 6), (6, 4), (5, 6), (6, 5), (6, 0), (0, 6)}
-=======
-    return {(1, 0), (2, 0), (3, 0), (4, 0), (5, 0), (6, 0)}
->>>>>>> 5fd22e3e
+    return {(i, 6) for i in range(6)}
 
 
 @pytest.fixture
